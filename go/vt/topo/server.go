/*
Copyright 2017 Google Inc.

Licensed under the Apache License, Version 2.0 (the "License");
you may not use this file except in compliance with the License.
You may obtain a copy of the License at

    http://www.apache.org/licenses/LICENSE-2.0

Unless required by applicable law or agreed to in writing, software
distributed under the License is distributed on an "AS IS" BASIS,
WITHOUT WARRANTIES OR CONDITIONS OF ANY KIND, either express or implied.
See the License for the specific language governing permissions and
limitations under the License.
*/

/*
Package topo is the module responsible for interacting with the topology
service. It uses one Conn connection to the global topo service (with
possibly another one to a read-only version of the global topo service),
and one to each cell topo service.

It contains the plug-in interfaces Conn, Factory and Version that topo
implementations will use. We support Zookeeper, etcd, consul as real
topo servers, and in-memory, tee as test and utility topo servers.
Implementations are in sub-directories here.

In tests, we do not mock this package. Instead, we just use a memorytopo.

We also support copying data across topo servers (using helpers/copy.go
and the topo2topo cmd binary), and writing to two topo servers at the same
time (using helpers/tee.go). This is to facilitate migrations between
topo servers.

There are two test sub-packages associated with this code:
- test/ contains a test suite that is run against all of our implementations.
  It just performs a bunch of common topo server activities (create, list,
  delete various objects, ...). If a topo implementation passes all these
  tests, it most likely will work as expected in a real deployment.
- topotests/ contains tests that use a memorytopo to test the code in this
  package.
*/
package topo

import (
	"flag"
	"sync"

	"golang.org/x/net/context"
	"vitess.io/vitess/go/vt/vterrors"

	"vitess.io/vitess/go/vt/log"
)

const (
	// GlobalCell is the name of the global cell.  It is special
	// as it contains the global topology, and references the other cells.
	GlobalCell = "global"

	// GlobalReadOnlyCell is the name of the global read-only cell
	// connection cell name.
	GlobalReadOnlyCell = "global-read-only"
)

// Filenames for all object types.
const (
	CellInfoFile         = "CellInfo"
	KeyspaceFile         = "Keyspace"
	ShardFile            = "Shard"
	VSchemaFile          = "VSchema"
	ShardReplicationFile = "ShardReplication"
	TabletFile           = "Tablet"
	SrvVSchemaFile       = "SrvVSchema"
	SrvKeyspaceFile      = "SrvKeyspace"
)

// Path for all object types.
const (
	CellsPath     = "cells"
	KeyspacesPath = "keyspaces"
	ShardsPath    = "shards"
	TabletsPath   = "tablets"
)

// Factory is a factory interface to create Conn objects.
// Topo implementations will provide an implementation for this.
type Factory interface {
	// HasGlobalReadOnlyCell returns true if the global cell
	// has read-only replicas of the topology data. The global topology
	// is usually more expensive to read from / write to, as it is
	// replicated over many cells. Some topology services provide
	// more efficient way to read the data, like Observer servers
	// for Zookeeper. If this returns true, we will maintain
	// two connections for the global topology: the 'global' cell
	// for consistent reads and writes, and the 'global-read-only'
	// cell for reads only.
	HasGlobalReadOnlyCell(serverAddr, root string) bool

	// Create creates a topo.Conn object.
	Create(cell, serverAddr, root string) (Conn, error)
}

// Server is the main topo.Server object. We support two ways of creating one:
// 1. From an implementation, server address, and root path.
//    This uses a plugin mechanism, and we have implementations for
//    etcd, zookeeper and consul.
// 2. Specific implementations may have higher level creation methods
//    (in which case they may provide a more complex Factory).
//    We support memorytopo (for tests and processes that only need an
//    in-memory server), and tee (a helper implementation to transition
//    between one server implementation and another).
type Server struct {
	// globalCell is the main connection to the global topo service.
	// It is created once at construction time.
	globalCell Conn

	// globalReadOnlyCell is the read-only connection to the global
	// topo service. It will be equal to globalCell if we don't distinguish
	// the two.
	globalReadOnlyCell Conn

	// factory allows the creation of connections to various backends.
	// It is set at construction time.
	factory Factory

	// mu protects the following fields.
	mu sync.Mutex
	// cells contains clients configured to talk to a list of
	// topo instances representing local topo clusters. These
	// should be accessed with the ConnForCell() method, which
	// will read the list of addresses for that cell from the
	// global cluster and create clients as needed.
	cells map[string]Conn
}

type cellsToRegionsMap struct {
	mu sync.Mutex
	// cellsToRegions contains all cell->region mappings
	cellsToRegions map[string]string
}

var (
	// topoImplementation is the flag for which implementation to use.
	topoImplementation = flag.String("topo_implementation", "zookeeper", "the topology implementation to use")

	// topoGlobalServerAddress is the address of the global topology
	// server.
	topoGlobalServerAddress = flag.String("topo_global_server_address", "", "the address of the global topology server")

	// topoGlobalRoot is the root path to use for the global topology
	// server.
	topoGlobalRoot = flag.String("topo_global_root", "", "the path of the global topology data in the global topology server")

	// factories has the factories for the Conn objects.
	factories = make(map[string]Factory)

	regions = cellsToRegionsMap{
		cellsToRegions: make(map[string]string),
	}
)

// RegisterFactory registers a Factory for an implementation for a Server.
// If an implementation with that name already exists, it log.Fatals out.
// Call this in the 'init' function in your topology implementation module.
func RegisterFactory(name string, factory Factory) {
	if factories[name] != nil {
		log.Fatalf("Duplicate topo.Factory registration for %v", name)
	}
	factories[name] = factory
}

// NewWithFactory creates a new Server based on the given Factory.
// It also opens the global cell connection.
func NewWithFactory(factory Factory, serverAddress, root string) (*Server, error) {
	conn, err := factory.Create(GlobalCell, serverAddress, root)
	if err != nil {
		return nil, err
	}
	conn = NewStatsConn(GlobalCell, conn)

	var connReadOnly Conn
	if factory.HasGlobalReadOnlyCell(serverAddress, root) {
		connReadOnly, err = factory.Create(GlobalReadOnlyCell, serverAddress, root)
		if err != nil {
			return nil, err
		}
		connReadOnly = NewStatsConn(GlobalReadOnlyCell, connReadOnly)
	} else {
		connReadOnly = conn
	}

	return &Server{
		globalCell:         conn,
		globalReadOnlyCell: connReadOnly,
		factory:            factory,
		cells:              make(map[string]Conn),
	}, nil
}

// OpenServer returns a Server using the provided implementation,
// address and root for the global server.
func OpenServer(implementation, serverAddress, root string) (*Server, error) {
	factory, ok := factories[implementation]
	if !ok {
		return nil, NewError(NoImplementation, implementation)
	}
	return NewWithFactory(factory, serverAddress, root)
}

// Open returns a Server using the command line parameter flags
// for implementation, address and root. It log.Exits out if an error occurs.
func Open() *Server {
	if *topoGlobalServerAddress == "" {
		log.Exitf("topo_global_server_address must be configured")
	}
	ts, err := OpenServer(*topoImplementation, *topoGlobalServerAddress, *topoGlobalRoot)
	if err != nil {
		log.Exitf("Failed to open topo server (%v,%v,%v): %v", *topoImplementation, *topoGlobalServerAddress, *topoGlobalRoot, err)
	}
	return ts
}

// ConnForCell returns a Conn object for the given cell.
// It caches Conn objects from previously requested cells.
func (ts *Server) ConnForCell(ctx context.Context, cell string) (Conn, error) {
	// Global cell is the easy case.
	if cell == GlobalCell {
		return ts.globalCell, nil
	}

	// Return a cached client if present.
	ts.mu.Lock()
	conn, ok := ts.cells[cell]
	ts.mu.Unlock()
	if ok {
		return conn, nil
	}

	// Fetch cell cluster addresses from the global cluster.
	// These can proceed concurrently (we've released the lock).
	// We can use the GlobalReadOnlyCell for this call.
	ci, err := ts.GetCellInfo(ctx, cell, false /*strongRead*/)
	if err != nil {
		return nil, err
	}

	// Connect to the cell topo server, while holding the lock.
	// This ensures only one connection is established at any given time.
	ts.mu.Lock()
	defer ts.mu.Unlock()

	// Check if another goroutine beat us to creating a client for
	// this cell.
	if conn, ok = ts.cells[cell]; ok {
		return conn, nil
	}

	// Create the connection.
	conn, err = ts.factory.Create(cell, ci.ServerAddress, ci.Root)
<<<<<<< HEAD
	switch {
	case err == nil:
		conn = NewStatsConn(cell, conn)
		ts.cells[cell] = conn
		return conn, nil
	case IsErrType(err, NoNode):
		err = fmt.Errorf("failed to create topo connection to %v, %v: %v", ci.ServerAddress, ci.Root, err)
		return nil, NewError(NoNode, err.Error())
	default:
		return nil, fmt.Errorf("failed to create topo connection to %v, %v: %v", ci.ServerAddress, ci.Root, err)
=======
	if err != nil {
		return nil, vterrors.Wrapf(err, "failed to create topo connection to %v, %v", ci.ServerAddress, ci.Root)
>>>>>>> 8913fcf0
	}
}

// GetRegionByCell returns the region group this `cell` belongs to, if there's none, it returns the `cell` as region.
func GetRegionByCell(ctx context.Context, ts *Server, cell string) string {
	regions.mu.Lock()
	defer regions.mu.Unlock()
	if region, ok := regions.cellsToRegions[cell]; ok {
		return region
	}
	if ts != nil {
		// lazily get the region from cell info if `regions.ts` is available
		info, err := ts.GetCellInfo(ctx, cell, false)
		if err == nil && info.Region != "" {
			regions.cellsToRegions[cell] = info.Region
			return info.Region
		}
	}
	// for backward compatability
	return cell
}

// UpdateCellsToRegionsForTests overwrites the global map built by topo server init, and is meant for testing purpose only.
func UpdateCellsToRegionsForTests(cellsToRegions map[string]string) {
	regions.mu.Lock()
	defer regions.mu.Unlock()
	regions.cellsToRegions = cellsToRegions
}

// Close will close all connections to underlying topo Server.
// It will nil all member variables, so any further access will panic.
func (ts *Server) Close() {
	ts.globalCell.Close()
	if ts.globalReadOnlyCell != ts.globalCell {
		ts.globalReadOnlyCell.Close()
	}
	ts.globalCell = nil
	ts.globalReadOnlyCell = nil
	ts.mu.Lock()
	defer ts.mu.Unlock()
	for _, conn := range ts.cells {
		conn.Close()
	}
	ts.cells = make(map[string]Conn)
}<|MERGE_RESOLUTION|>--- conflicted
+++ resolved
@@ -257,7 +257,6 @@
 
 	// Create the connection.
 	conn, err = ts.factory.Create(cell, ci.ServerAddress, ci.Root)
-<<<<<<< HEAD
 	switch {
 	case err == nil:
 		conn = NewStatsConn(cell, conn)
@@ -268,10 +267,6 @@
 		return nil, NewError(NoNode, err.Error())
 	default:
 		return nil, fmt.Errorf("failed to create topo connection to %v, %v: %v", ci.ServerAddress, ci.Root, err)
-=======
-	if err != nil {
-		return nil, vterrors.Wrapf(err, "failed to create topo connection to %v, %v", ci.ServerAddress, ci.Root)
->>>>>>> 8913fcf0
 	}
 }
 
