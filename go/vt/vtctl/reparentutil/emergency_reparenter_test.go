/*
Copyright 2021 The Vitess Authors.

Licensed under the Apache License, Version 2.0 (the "License");
you may not use this file except in compliance with the License.
You may obtain a copy of the License at

	http://www.apache.org/licenses/LICENSE-2.0

Unless required by applicable law or agreed to in writing, software
distributed under the License is distributed on an "AS IS" BASIS,
WITHOUT WARRANTIES OR CONDITIONS OF ANY KIND, either express or implied.
See the License for the specific language governing permissions and
limitations under the License.
*/

package reparentutil

import (
	"context"
	"fmt"
	"testing"
	"time"

	"github.com/stretchr/testify/assert"
	"github.com/stretchr/testify/require"
	"k8s.io/apimachinery/pkg/util/sets"

	"vitess.io/vitess/go/mysql"
	"vitess.io/vitess/go/vt/logutil"
	"vitess.io/vitess/go/vt/topo"
	"vitess.io/vitess/go/vt/topo/memorytopo"
	"vitess.io/vitess/go/vt/topo/topoproto"

	"vitess.io/vitess/go/vt/topotools/events"
	"vitess.io/vitess/go/vt/vtctl/grpcvtctldserver/testutil"

	replicationdatapb "vitess.io/vitess/go/vt/proto/replicationdata"
	topodatapb "vitess.io/vitess/go/vt/proto/topodata"
	vtctldatapb "vitess.io/vitess/go/vt/proto/vtctldata"
)

func TestNewEmergencyReparenter(t *testing.T) {
	t.Parallel()

	tests := []struct {
		name   string
		logger logutil.Logger
	}{
		{
			name:   "default case",
			logger: logutil.NewMemoryLogger(),
		},
		{
			name:   "overrides nil logger with no-op",
			logger: nil,
		},
	}

	for _, tt := range tests {
		tt := tt

		t.Run(tt.name, func(t *testing.T) {
			t.Parallel()

			er := NewEmergencyReparenter(nil, nil, tt.logger)
			assert.NotNil(t, er.logger, "NewEmergencyReparenter should never result in a nil logger instance on the EmergencyReparenter")
		})
	}
}

func TestEmergencyReparenter_getLockAction(t *testing.T) {
	t.Parallel()

	tests := []struct {
		name     string
		alias    *topodatapb.TabletAlias
		expected string
		msg      string
	}{
		{
			name: "explicit new primary specified",
			alias: &topodatapb.TabletAlias{
				Cell: "zone1",
				Uid:  100,
			},
			expected: "EmergencyReparentShard(zone1-0000000100)",
			msg:      "lockAction should include tablet alias",
		},
		{
			name:     "user did not specify new primary elect",
			alias:    nil,
			expected: "EmergencyReparentShard",
			msg:      "lockAction should omit parens when no primary elect passed",
		},
	}

	erp := &EmergencyReparenter{}

	for _, tt := range tests {
		tt := tt

		t.Run(tt.name, func(t *testing.T) {
			t.Parallel()

			actual := erp.getLockAction(tt.alias)
			assert.Equal(t, tt.expected, actual, tt.msg)
		})
	}
}

func TestEmergencyReparenter_reparentShardLocked(t *testing.T) {
	tests := []struct {
		name                 string
		durability           string
		emergencyReparentOps EmergencyReparentOptions
		tmc                  *testutil.TabletManagerClient
		// setup
		ts         *topo.Server
		keyspace   string
		shard      string
		unlockTopo bool
		shards     []*vtctldatapb.Shard
		tablets    []*topodatapb.Tablet
		// results
		shouldErr        bool
		errShouldContain string
	}{
		{
			name:                 "success",
			durability:           "none",
<<<<<<< HEAD
=======
			emergencyReparentOps: EmergencyReparentOptions{},
			tmc: &testutil.TabletManagerClient{
				PopulateReparentJournalResults: map[string]error{
					"zone1-0000000102": nil,
				},
				PromoteReplicaResults: map[string]struct {
					Result string
					Error  error
				}{
					"zone1-0000000102": {
						Result: "ok",
						Error:  nil,
					},
				},
				PrimaryPositionResults: map[string]struct {
					Position string
					Error    error
				}{
					"zone1-0000000102": {
						Error: nil,
					},
				},
				SetReplicationSourceResults: map[string]error{
					"zone1-0000000100": nil,
					"zone1-0000000101": nil,
				},
				StopReplicationAndGetStatusResults: map[string]struct {
					Status     *replicationdatapb.Status
					StopStatus *replicationdatapb.StopReplicationStatus
					Error      error
				}{
					"zone1-0000000100": {
						StopStatus: &replicationdatapb.StopReplicationStatus{
							Before: &replicationdatapb.Status{},
							After: &replicationdatapb.Status{
								SourceUuid:       "3E11FA47-71CA-11E1-9E33-C80AA9429562",
								RelayLogPosition: "MySQL56/3E11FA47-71CA-11E1-9E33-C80AA9429562:1-21",
							},
						},
					},
					"zone1-0000000101": {
						StopStatus: &replicationdatapb.StopReplicationStatus{
							Before: &replicationdatapb.Status{},
							After: &replicationdatapb.Status{
								SourceUuid:       "3E11FA47-71CA-11E1-9E33-C80AA9429562",
								RelayLogPosition: "MySQL56/3E11FA47-71CA-11E1-9E33-C80AA9429562:1-21",
							},
						},
					},
					"zone1-0000000102": {
						StopStatus: &replicationdatapb.StopReplicationStatus{
							Before: &replicationdatapb.Status{},
							After: &replicationdatapb.Status{
								SourceUuid:       "3E11FA47-71CA-11E1-9E33-C80AA9429562",
								RelayLogPosition: "MySQL56/3E11FA47-71CA-11E1-9E33-C80AA9429562:1-26",
							},
						},
					},
				},
				WaitForPositionResults: map[string]map[string]error{
					"zone1-0000000100": {
						"MySQL56/3E11FA47-71CA-11E1-9E33-C80AA9429562:1-21": nil,
					},
					"zone1-0000000101": {
						"MySQL56/3E11FA47-71CA-11E1-9E33-C80AA9429562:1-21": nil,
					},
					"zone1-0000000102": {
						"MySQL56/3E11FA47-71CA-11E1-9E33-C80AA9429562:1-26": nil,
					},
				},
			},
			shards: []*vtctldatapb.Shard{
				{
					Keyspace: "testkeyspace",
					Name:     "-",
					Shard: &topodatapb.Shard{
						PrimaryAlias: &topodatapb.TabletAlias{
							Cell: "zone1",
							Uid:  100,
						},
					},
				},
			},
			tablets: []*topodatapb.Tablet{
				{
					Alias: &topodatapb.TabletAlias{
						Cell: "zone1",
						Uid:  100,
					},
					Keyspace: "testkeyspace",
					Shard:    "-",
				},
				{
					Alias: &topodatapb.TabletAlias{
						Cell: "zone1",
						Uid:  101,
					},
					Keyspace: "testkeyspace",
					Shard:    "-",
				},
				{
					Alias: &topodatapb.TabletAlias{
						Cell: "zone1",
						Uid:  102,
					},
					Keyspace: "testkeyspace",
					Shard:    "-",
					Hostname: "most up-to-date position, wins election",
				},
			},
			keyspace:  "testkeyspace",
			shard:     "-",
			ts:        memorytopo.NewServer("zone1"),
			shouldErr: false,
		},
		{
			name:                 "success - 1 replica and 1 rdonly failure",
			durability:           "semi_sync",
>>>>>>> aab430d0
			emergencyReparentOps: EmergencyReparentOptions{},
			tmc: &testutil.TabletManagerClient{
				PopulateReparentJournalResults: map[string]error{
					"zone1-0000000102": nil,
				},
				PromoteReplicaResults: map[string]struct {
					Result string
					Error  error
				}{
					"zone1-0000000102": {
						Result: "ok",
						Error:  nil,
					},
				},
				PrimaryPositionResults: map[string]struct {
					Position string
					Error    error
				}{
					"zone1-0000000102": {
						Error: nil,
					},
				},
				SetReplicationSourceResults: map[string]error{
					"zone1-0000000100": nil,
					"zone1-0000000101": nil,
				},
				StopReplicationAndGetStatusResults: map[string]struct {
					Status     *replicationdatapb.Status
					StopStatus *replicationdatapb.StopReplicationStatus
					Error      error
				}{
					"zone1-0000000100": {
						StopStatus: &replicationdatapb.StopReplicationStatus{
							Before: &replicationdatapb.Status{},
							After: &replicationdatapb.Status{
								SourceUuid:       "3E11FA47-71CA-11E1-9E33-C80AA9429562",
								RelayLogPosition: "MySQL56/3E11FA47-71CA-11E1-9E33-C80AA9429562:1-21",
							},
						},
					},
					"zone1-0000000101": {
						StopStatus: &replicationdatapb.StopReplicationStatus{
							Before: &replicationdatapb.Status{},
							After: &replicationdatapb.Status{
								SourceUuid:       "3E11FA47-71CA-11E1-9E33-C80AA9429562",
								RelayLogPosition: "MySQL56/3E11FA47-71CA-11E1-9E33-C80AA9429562:1-21",
							},
						},
					},
					"zone1-0000000102": {
						StopStatus: &replicationdatapb.StopReplicationStatus{
							Before: &replicationdatapb.Status{},
							After: &replicationdatapb.Status{
								SourceUuid:       "3E11FA47-71CA-11E1-9E33-C80AA9429562",
								RelayLogPosition: "MySQL56/3E11FA47-71CA-11E1-9E33-C80AA9429562:1-26",
							},
						},
					},
					"zone1-0000000103": {
						Error: assert.AnError,
					},
					"zone1-0000000104": {
						Error: assert.AnError,
					},
				},
				WaitForPositionResults: map[string]map[string]error{
					"zone1-0000000100": {
						"MySQL56/3E11FA47-71CA-11E1-9E33-C80AA9429562:1-21": nil,
					},
					"zone1-0000000101": {
						"MySQL56/3E11FA47-71CA-11E1-9E33-C80AA9429562:1-21": nil,
					},
					"zone1-0000000102": {
						"MySQL56/3E11FA47-71CA-11E1-9E33-C80AA9429562:1-26": nil,
					},
				},
			},
			shards: []*vtctldatapb.Shard{
				{
					Keyspace: "testkeyspace",
					Name:     "-",
					Shard: &topodatapb.Shard{
						PrimaryAlias: &topodatapb.TabletAlias{
							Cell: "zone1",
							Uid:  100,
						},
					},
				},
			},
			tablets: []*topodatapb.Tablet{
				{
					Alias: &topodatapb.TabletAlias{
						Cell: "zone1",
						Uid:  100,
					},
					Keyspace: "testkeyspace",
					Shard:    "-",
				},
				{
					Alias: &topodatapb.TabletAlias{
						Cell: "zone1",
						Uid:  101,
					},
					Keyspace: "testkeyspace",
					Shard:    "-",
				},
				{
					Alias: &topodatapb.TabletAlias{
						Cell: "zone1",
						Uid:  102,
					},
					Keyspace: "testkeyspace",
					Shard:    "-",
					Hostname: "most up-to-date position, wins election",
				},
				{
					Alias: &topodatapb.TabletAlias{
						Cell: "zone1",
						Uid:  103,
					},
					Keyspace: "testkeyspace",
					Shard:    "-",
				},
				{
					Alias: &topodatapb.TabletAlias{
						Cell: "zone1",
						Uid:  104,
					},
					Type:     topodatapb.TabletType_RDONLY,
					Keyspace: "testkeyspace",
					Shard:    "-",
				},
			},
			keyspace:  "testkeyspace",
			shard:     "-",
			ts:        memorytopo.NewServer("zone1"),
			shouldErr: false,
		},
		{
			name:                 "success - 1 replica and 1 rdonly failure",
			durability:           "semi_sync",
			emergencyReparentOps: EmergencyReparentOptions{},
			tmc: &testutil.TabletManagerClient{
				PopulateReparentJournalResults: map[string]error{
					"zone1-0000000102": nil,
				},
				PromoteReplicaResults: map[string]struct {
					Result string
					Error  error
				}{
					"zone1-0000000102": {
						Result: "ok",
						Error:  nil,
					},
				},
				PrimaryPositionResults: map[string]struct {
					Position string
					Error    error
				}{
					"zone1-0000000102": {
						Error: nil,
					},
				},
				SetReplicationSourceResults: map[string]error{
					"zone1-0000000100": nil,
					"zone1-0000000101": nil,
				},
				StopReplicationAndGetStatusResults: map[string]struct {
					Status     *replicationdatapb.Status
					StopStatus *replicationdatapb.StopReplicationStatus
					Error      error
				}{
					"zone1-0000000100": {
						StopStatus: &replicationdatapb.StopReplicationStatus{
							Before: &replicationdatapb.Status{},
							After: &replicationdatapb.Status{
								SourceUuid:       "3E11FA47-71CA-11E1-9E33-C80AA9429562",
								RelayLogPosition: "MySQL56/3E11FA47-71CA-11E1-9E33-C80AA9429562:1-21",
							},
						},
					},
					"zone1-0000000101": {
						StopStatus: &replicationdatapb.StopReplicationStatus{
							Before: &replicationdatapb.Status{},
							After: &replicationdatapb.Status{
								SourceUuid:       "3E11FA47-71CA-11E1-9E33-C80AA9429562",
								RelayLogPosition: "MySQL56/3E11FA47-71CA-11E1-9E33-C80AA9429562:1-21",
							},
						},
					},
					"zone1-0000000102": {
						StopStatus: &replicationdatapb.StopReplicationStatus{
							Before: &replicationdatapb.Status{},
							After: &replicationdatapb.Status{
								SourceUuid:       "3E11FA47-71CA-11E1-9E33-C80AA9429562",
								RelayLogPosition: "MySQL56/3E11FA47-71CA-11E1-9E33-C80AA9429562:1-26",
							},
						},
					},
					"zone1-0000000103": {
						Error: assert.AnError,
					},
					"zone1-0000000104": {
						Error: assert.AnError,
					},
				},
				WaitForPositionResults: map[string]map[string]error{
					"zone1-0000000100": {
						"MySQL56/3E11FA47-71CA-11E1-9E33-C80AA9429562:1-21": nil,
					},
					"zone1-0000000101": {
						"MySQL56/3E11FA47-71CA-11E1-9E33-C80AA9429562:1-21": nil,
					},
					"zone1-0000000102": {
						"MySQL56/3E11FA47-71CA-11E1-9E33-C80AA9429562:1-26": nil,
					},
				},
			},
			shards: []*vtctldatapb.Shard{
				{
					Keyspace: "testkeyspace",
					Name:     "-",
					Shard: &topodatapb.Shard{
						PrimaryAlias: &topodatapb.TabletAlias{
							Cell: "zone1",
							Uid:  100,
						},
					},
				},
			},
			tablets: []*topodatapb.Tablet{
				{
					Alias: &topodatapb.TabletAlias{
						Cell: "zone1",
						Uid:  100,
					},
					Keyspace: "testkeyspace",
					Shard:    "-",
				},
				{
					Alias: &topodatapb.TabletAlias{
						Cell: "zone1",
						Uid:  101,
					},
					Keyspace: "testkeyspace",
					Shard:    "-",
				},
				{
					Alias: &topodatapb.TabletAlias{
						Cell: "zone1",
						Uid:  102,
					},
					Keyspace: "testkeyspace",
					Shard:    "-",
					Hostname: "most up-to-date position, wins election",
				},
				{
					Alias: &topodatapb.TabletAlias{
						Cell: "zone1",
						Uid:  103,
					},
					Keyspace: "testkeyspace",
					Shard:    "-",
				},
				{
					Alias: &topodatapb.TabletAlias{
						Cell: "zone1",
						Uid:  104,
					},
					Type:     topodatapb.TabletType_RDONLY,
					Keyspace: "testkeyspace",
					Shard:    "-",
				},
			},
			keyspace:  "testkeyspace",
			shard:     "-",
			ts:        memorytopo.NewServer("zone1"),
			shouldErr: false,
		},
		{
			// Here, all our tablets are tied, so we're going to explicitly pick
			// zone1-101.
			name: "success with requested primary-elect",
			emergencyReparentOps: EmergencyReparentOptions{NewPrimaryAlias: &topodatapb.TabletAlias{
				Cell: "zone1",
				Uid:  101,
			}},
			tmc: &testutil.TabletManagerClient{
				PopulateReparentJournalResults: map[string]error{
					"zone1-0000000101": nil,
				},
				PrimaryPositionResults: map[string]struct {
					Position string
					Error    error
				}{
					"zone1-0000000101": {
						Error: nil,
					},
				},
				PromoteReplicaResults: map[string]struct {
					Result string
					Error  error
				}{
					"zone1-0000000101": {
						Result: "ok",
						Error:  nil,
					},
				},
				SetReplicationSourceResults: map[string]error{
					"zone1-0000000100": nil,
					"zone1-0000000102": nil,
				},
				StopReplicationAndGetStatusResults: map[string]struct {
					Status     *replicationdatapb.Status
					StopStatus *replicationdatapb.StopReplicationStatus
					Error      error
				}{
					"zone1-0000000100": {
						StopStatus: &replicationdatapb.StopReplicationStatus{
							Before: &replicationdatapb.Status{},
							After: &replicationdatapb.Status{
								SourceUuid:       "3E11FA47-71CA-11E1-9E33-C80AA9429562",
								RelayLogPosition: "MySQL56/3E11FA47-71CA-11E1-9E33-C80AA9429562:1-21",
							},
						},
					},
					"zone1-0000000101": {
						StopStatus: &replicationdatapb.StopReplicationStatus{
							Before: &replicationdatapb.Status{},
							After: &replicationdatapb.Status{
								SourceUuid:       "3E11FA47-71CA-11E1-9E33-C80AA9429562",
								RelayLogPosition: "MySQL56/3E11FA47-71CA-11E1-9E33-C80AA9429562:1-21",
							},
						},
					},
					"zone1-0000000102": {
						StopStatus: &replicationdatapb.StopReplicationStatus{
							Before: &replicationdatapb.Status{},
							After: &replicationdatapb.Status{
								SourceUuid:       "3E11FA47-71CA-11E1-9E33-C80AA9429562",
								RelayLogPosition: "MySQL56/3E11FA47-71CA-11E1-9E33-C80AA9429562:1-21",
							},
						},
					},
				},
				WaitForPositionResults: map[string]map[string]error{
					"zone1-0000000100": {
						"MySQL56/3E11FA47-71CA-11E1-9E33-C80AA9429562:1-21": nil,
					},
					"zone1-0000000101": {
						"MySQL56/3E11FA47-71CA-11E1-9E33-C80AA9429562:1-21": nil,
					},
					"zone1-0000000102": {
						"MySQL56/3E11FA47-71CA-11E1-9E33-C80AA9429562:1-21": nil,
					},
				},
			},
			shards: []*vtctldatapb.Shard{
				{
					Keyspace: "testkeyspace",
					Name:     "-",
					Shard: &topodatapb.Shard{
						PrimaryAlias: &topodatapb.TabletAlias{
							Cell: "zone1",
							Uid:  100,
						},
					},
				},
			},
			tablets: []*topodatapb.Tablet{
				{
					Alias: &topodatapb.TabletAlias{
						Cell: "zone1",
						Uid:  100,
					},
					Keyspace: "testkeyspace",
					Shard:    "-",
				},
				{
					Alias: &topodatapb.TabletAlias{
						Cell: "zone1",
						Uid:  101,
					},
					Keyspace: "testkeyspace",
					Shard:    "-",
				},
				{
					Alias: &topodatapb.TabletAlias{
						Cell: "zone1",
						Uid:  102,
					},
					Keyspace: "testkeyspace",
					Shard:    "-",
				},
			},
			keyspace:  "testkeyspace",
			shard:     "-",
			ts:        memorytopo.NewServer("zone1"),
			shouldErr: false,
		},
		{
			name:                 "success with existing primary",
			durability:           "none",
			emergencyReparentOps: EmergencyReparentOptions{},
			tmc: &testutil.TabletManagerClient{
				DemotePrimaryResults: map[string]struct {
					Status *replicationdatapb.PrimaryStatus
					Error  error
				}{
					"zone1-0000000100": {
						Status: &replicationdatapb.PrimaryStatus{
							Position: "MySQL56/3E11FA47-71CA-11E1-9E33-C80AA9429562:1-21",
						},
					},
				},
				PrimaryPositionResults: map[string]struct {
					Position string
					Error    error
				}{
					"zone1-0000000102": {
						Error: nil,
					},
				},
				PopulateReparentJournalResults: map[string]error{
					"zone1-0000000102": nil,
				},
				PromoteReplicaResults: map[string]struct {
					Result string
					Error  error
				}{
					"zone1-0000000102": {
						Result: "ok",
						Error:  nil,
					},
				},
				SetReplicationSourceResults: map[string]error{
					"zone1-0000000100": nil,
					"zone1-0000000101": nil,
				},
				StopReplicationAndGetStatusResults: map[string]struct {
					Status     *replicationdatapb.Status
					StopStatus *replicationdatapb.StopReplicationStatus
					Error      error
				}{
					"zone1-0000000100": { // This tablet claims PRIMARY, so is not running replication.
						Error: mysql.ErrNotReplica,
					},
					"zone1-0000000101": {
						StopStatus: &replicationdatapb.StopReplicationStatus{
							Before: &replicationdatapb.Status{},
							After: &replicationdatapb.Status{
								SourceUuid:       "3E11FA47-71CA-11E1-9E33-C80AA9429562",
								RelayLogPosition: "MySQL56/3E11FA47-71CA-11E1-9E33-C80AA9429562:1-21",
							},
						},
					},
					"zone1-0000000102": {
						StopStatus: &replicationdatapb.StopReplicationStatus{
							Before: &replicationdatapb.Status{},
							After: &replicationdatapb.Status{
								SourceUuid:       "3E11FA47-71CA-11E1-9E33-C80AA9429562",
								RelayLogPosition: "MySQL56/3E11FA47-71CA-11E1-9E33-C80AA9429562:1-26",
							},
						},
					},
				},
				WaitForPositionResults: map[string]map[string]error{
					"zone1-0000000101": {
						"MySQL56/3E11FA47-71CA-11E1-9E33-C80AA9429562:1-21": nil,
					},
					"zone1-0000000102": {
						"MySQL56/3E11FA47-71CA-11E1-9E33-C80AA9429562:1-26": nil,
					},
				},
			},
			shards: []*vtctldatapb.Shard{
				{
					Keyspace: "testkeyspace",
					Name:     "-",
					Shard: &topodatapb.Shard{
						PrimaryAlias: &topodatapb.TabletAlias{
							Cell: "zone1",
							Uid:  100,
						},
					},
				},
			},
			tablets: []*topodatapb.Tablet{
				{
					Alias: &topodatapb.TabletAlias{
						Cell: "zone1",
						Uid:  100,
					},
					Keyspace: "testkeyspace",
					Shard:    "-",
					Type:     topodatapb.TabletType_PRIMARY,
				},
				{
					Alias: &topodatapb.TabletAlias{
						Cell: "zone1",
						Uid:  101,
					},
					Keyspace: "testkeyspace",
					Shard:    "-",
				},
				{
					Alias: &topodatapb.TabletAlias{
						Cell: "zone1",
						Uid:  102,
					},
					Keyspace: "testkeyspace",
					Shard:    "-",
					Hostname: "most up-to-date position, wins election",
				},
			},
			keyspace:  "testkeyspace",
			shard:     "-",
			ts:        memorytopo.NewServer("zone1"),
			shouldErr: false,
		},
		{
			name:                 "shard not found",
			durability:           "none",
			emergencyReparentOps: EmergencyReparentOptions{},
			tmc:                  &testutil.TabletManagerClient{},
			unlockTopo:           true, // we shouldn't try to lock the nonexistent shard
			shards:               nil,
			keyspace:             "testkeyspace",
			shard:                "-",
			ts:                   memorytopo.NewServer("zone1"),
			shouldErr:            true,
			errShouldContain:     "node doesn't exist: keyspaces/testkeyspace/shards/-/Shard",
		},
		{
			name:                 "cannot stop replication",
			durability:           "none",
			emergencyReparentOps: EmergencyReparentOptions{},
			tmc: &testutil.TabletManagerClient{
				StopReplicationAndGetStatusResults: map[string]struct {
					Status     *replicationdatapb.Status
					StopStatus *replicationdatapb.StopReplicationStatus
					Error      error
				}{
					// We actually need >1 to fail here.
					"zone1-0000000100": {
						Error: assert.AnError,
					},
					"zone1-0000000101": {
						Error: assert.AnError,
					},
					"zone1-0000000102": {
						Error: assert.AnError,
					},
				},
			},
			shards: []*vtctldatapb.Shard{
				{
					Keyspace: "testkeyspace",
					Name:     "-",
				},
			},
			tablets: []*topodatapb.Tablet{
				{
					Alias: &topodatapb.TabletAlias{
						Cell: "zone1",
						Uid:  100,
					},
					Keyspace: "testkeyspace",
					Shard:    "-",
				},
				{
					Alias: &topodatapb.TabletAlias{
						Cell: "zone1",
						Uid:  101,
					},
					Keyspace: "testkeyspace",
					Shard:    "-",
				},
				{
					Alias: &topodatapb.TabletAlias{
						Cell: "zone1",
						Uid:  102,
					},
					Keyspace: "testkeyspace",
					Shard:    "-",
				},
			},
			keyspace:         "testkeyspace",
			shard:            "-",
			ts:               memorytopo.NewServer("zone1"),
			shouldErr:        true,
			errShouldContain: "failed to stop replication and build status maps",
		},
		{
			name:                 "lost topo lock",
			durability:           "none",
			emergencyReparentOps: EmergencyReparentOptions{},
			tmc: &testutil.TabletManagerClient{
				StopReplicationAndGetStatusResults: map[string]struct {
					Status     *replicationdatapb.Status
					StopStatus *replicationdatapb.StopReplicationStatus
					Error      error
				}{
					"zone1-0000000100": {
						StopStatus: &replicationdatapb.StopReplicationStatus{},
					},
					"zone1-0000000101": {
						StopStatus: &replicationdatapb.StopReplicationStatus{},
					},
					"zone1-0000000102": {
						StopStatus: &replicationdatapb.StopReplicationStatus{},
					},
				},
			},
			unlockTopo: true,
			shards: []*vtctldatapb.Shard{
				{
					Keyspace: "testkeyspace",
					Name:     "-",
				},
			},
			tablets: []*topodatapb.Tablet{
				{
					Alias: &topodatapb.TabletAlias{
						Cell: "zone1",
						Uid:  100,
					},
					Keyspace: "testkeyspace",
					Shard:    "-",
				},
				{
					Alias: &topodatapb.TabletAlias{
						Cell: "zone1",
						Uid:  101,
					},
					Keyspace: "testkeyspace",
					Shard:    "-",
				},
				{
					Alias: &topodatapb.TabletAlias{
						Cell: "zone1",
						Uid:  102,
					},
					Keyspace: "testkeyspace",
					Shard:    "-",
				},
			},
			keyspace:         "testkeyspace",
			shard:            "-",
			ts:               memorytopo.NewServer("zone1"),
			shouldErr:        true,
			errShouldContain: "lost topology lock, aborting",
		},
		{
			name:                 "cannot get reparent candidates",
			durability:           "none",
			emergencyReparentOps: EmergencyReparentOptions{},
			tmc: &testutil.TabletManagerClient{
				StopReplicationAndGetStatusResults: map[string]struct {
					Status     *replicationdatapb.Status
					StopStatus *replicationdatapb.StopReplicationStatus
					Error      error
				}{
					"zone1-0000000100": {
						StopStatus: &replicationdatapb.StopReplicationStatus{
							After: &replicationdatapb.Status{
								SourceUuid:       "3E11FA47-71CA-11E1-9E33-C80AA9429562",
								RelayLogPosition: "MySQL56/3E11FA47-71CA-11E1-9E33-C80AA9429562:1-21",
							},
						},
					},
					"zone1-0000000101": {
						StopStatus: &replicationdatapb.StopReplicationStatus{
							After: &replicationdatapb.Status{
								SourceUuid:       "3E11FA47-71CA-11E1-9E33-C80AA9429562",
								RelayLogPosition: "MySQL56/3E11FA47-71CA-11E1-9E33-C80AA9429562:1-21",
							},
						},
					},
					"zone1-0000000102": {
						StopStatus: &replicationdatapb.StopReplicationStatus{
							After: &replicationdatapb.Status{},
						},
					},
				},
			},
			shards: []*vtctldatapb.Shard{
				{
					Keyspace: "testkeyspace",
					Name:     "-",
				},
			},
			tablets: []*topodatapb.Tablet{
				{
					Alias: &topodatapb.TabletAlias{
						Cell: "zone1",
						Uid:  100,
					},
					Keyspace: "testkeyspace",
					Shard:    "-",
				},
				{
					Alias: &topodatapb.TabletAlias{
						Cell: "zone1",
						Uid:  101,
					},
					Keyspace: "testkeyspace",
					Shard:    "-",
				},
				{
					Alias: &topodatapb.TabletAlias{
						Cell: "zone1",
						Uid:  102,
					},
					Keyspace: "testkeyspace",
					Shard:    "-",
					Hostname: "has a zero relay log position",
				},
			},
			keyspace:         "testkeyspace",
			shard:            "-",
			ts:               memorytopo.NewServer("zone1"),
			shouldErr:        true,
			errShouldContain: "encountered tablet zone1-0000000102 with no relay log position",
		},
		{
			name:                 "zero valid reparent candidates",
			durability:           "none",
			emergencyReparentOps: EmergencyReparentOptions{},
			tmc:                  &testutil.TabletManagerClient{},
			shards: []*vtctldatapb.Shard{
				{
					Keyspace: "testkeyspace",
					Name:     "-",
				},
			},
			shouldErr:        true,
			keyspace:         "testkeyspace",
			shard:            "-",
			ts:               memorytopo.NewServer("zone1"),
			errShouldContain: "no valid candidates for emergency reparent",
		},
		{
			name:       "error waiting for relay logs to apply",
			durability: "none",
			// one replica is going to take a minute to apply relay logs
			emergencyReparentOps: EmergencyReparentOptions{
				WaitReplicasTimeout: time.Millisecond * 50,
			},
			tmc: &testutil.TabletManagerClient{
				StopReplicationAndGetStatusResults: map[string]struct {
					Status     *replicationdatapb.Status
					StopStatus *replicationdatapb.StopReplicationStatus
					Error      error
				}{
					"zone1-0000000100": {
						StopStatus: &replicationdatapb.StopReplicationStatus{
							After: &replicationdatapb.Status{
								SourceUuid:       "3E11FA47-71CA-11E1-9E33-C80AA9429562",
								RelayLogPosition: "MySQL56/3E11FA47-71CA-11E1-9E33-C80AA9429562:1-21",
							},
						},
					},
					"zone1-0000000101": {
						StopStatus: &replicationdatapb.StopReplicationStatus{
							After: &replicationdatapb.Status{
								SourceUuid:       "3E11FA47-71CA-11E1-9E33-C80AA9429562",
								RelayLogPosition: "MySQL56/3E11FA47-71CA-11E1-9E33-C80AA9429562:1-21",
							},
						},
					},
					"zone1-0000000102": {
						StopStatus: &replicationdatapb.StopReplicationStatus{
							After: &replicationdatapb.Status{
								SourceUuid:       "3E11FA47-71CA-11E1-9E33-C80AA9429562",
								RelayLogPosition: "MySQL56/3E11FA47-71CA-11E1-9E33-C80AA9429562:1-21",
							},
						},
					},
				},
				WaitForPositionDelays: map[string]time.Duration{
					"zone1-0000000101": time.Minute,
				},
				WaitForPositionResults: map[string]map[string]error{
					"zone1-0000000100": {
						"MySQL56/3E11FA47-71CA-11E1-9E33-C80AA9429562:1-21": nil,
					},
					"zone1-0000000101": {
						"MySQL56/3E11FA47-71CA-11E1-9E33-C80AA9429562:1-21": nil,
					},
					"zone1-0000000102": {
						"MySQL56/3E11FA47-71CA-11E1-9E33-C80AA9429562:1-21": assert.AnError,
					},
				},
			},
			shards: []*vtctldatapb.Shard{
				{
					Keyspace: "testkeyspace",
					Name:     "-",
				},
			},
			tablets: []*topodatapb.Tablet{
				{
					Alias: &topodatapb.TabletAlias{
						Cell: "zone1",
						Uid:  100,
					},
					Keyspace: "testkeyspace",
					Shard:    "-",
				},
				{
					Alias: &topodatapb.TabletAlias{
						Cell: "zone1",
						Uid:  101,
					},
					Keyspace: "testkeyspace",
					Shard:    "-",
					Hostname: "slow to apply relay logs",
				},
				{
					Alias: &topodatapb.TabletAlias{
						Cell: "zone1",
						Uid:  102,
					},
					Keyspace: "testkeyspace",
					Shard:    "-",
					Hostname: "fails to apply relay logs",
				},
			},
			shouldErr:        true,
			keyspace:         "testkeyspace",
			shard:            "-",
			ts:               memorytopo.NewServer("zone1"),
			errShouldContain: "could not apply all relay logs within the provided waitReplicasTimeout",
		},
		{
			name:       "requested primary-elect is not in tablet map",
			durability: "none",
			emergencyReparentOps: EmergencyReparentOptions{NewPrimaryAlias: &topodatapb.TabletAlias{
				Cell: "zone1",
				Uid:  200,
			}},
			tmc: &testutil.TabletManagerClient{
				StopReplicationAndGetStatusResults: map[string]struct {
					Status     *replicationdatapb.Status
					StopStatus *replicationdatapb.StopReplicationStatus
					Error      error
				}{
					"zone1-0000000100": {
						StopStatus: &replicationdatapb.StopReplicationStatus{
							After: &replicationdatapb.Status{
								SourceUuid:       "3E11FA47-71CA-11E1-9E33-C80AA9429562",
								RelayLogPosition: "MySQL56/3E11FA47-71CA-11E1-9E33-C80AA9429562:1-21",
							},
						},
					},
					"zone1-0000000101": {
						StopStatus: &replicationdatapb.StopReplicationStatus{
							After: &replicationdatapb.Status{
								SourceUuid:       "3E11FA47-71CA-11E1-9E33-C80AA9429562",
								RelayLogPosition: "MySQL56/3E11FA47-71CA-11E1-9E33-C80AA9429562:1-21",
							},
						},
					},
					"zone1-0000000102": {
						StopStatus: &replicationdatapb.StopReplicationStatus{
							After: &replicationdatapb.Status{
								SourceUuid:       "3E11FA47-71CA-11E1-9E33-C80AA9429562",
								RelayLogPosition: "MySQL56/3E11FA47-71CA-11E1-9E33-C80AA9429562:1-21",
							},
						},
					},
				},
				WaitForPositionResults: map[string]map[string]error{
					"zone1-0000000100": {
						"MySQL56/3E11FA47-71CA-11E1-9E33-C80AA9429562:1-21": nil,
					},
					"zone1-0000000101": {
						"MySQL56/3E11FA47-71CA-11E1-9E33-C80AA9429562:1-21": nil,
					},
					"zone1-0000000102": {
						"MySQL56/3E11FA47-71CA-11E1-9E33-C80AA9429562:1-21": nil,
					},
				},
			},
			shards: []*vtctldatapb.Shard{
				{
					Keyspace: "testkeyspace",
					Name:     "-",
				},
			},
			tablets: []*topodatapb.Tablet{
				{
					Alias: &topodatapb.TabletAlias{
						Cell: "zone1",
						Uid:  100,
					},
					Keyspace: "testkeyspace",
					Shard:    "-",
				},
				{
					Alias: &topodatapb.TabletAlias{
						Cell: "zone1",
						Uid:  101,
					},
					Keyspace: "testkeyspace",
					Shard:    "-",
				},
				{
					Alias: &topodatapb.TabletAlias{
						Cell: "zone1",
						Uid:  102,
					},
					Keyspace: "testkeyspace",
					Shard:    "-",
				},
			},
			keyspace:         "testkeyspace",
			shard:            "-",
			ts:               memorytopo.NewServer("zone1"),
			shouldErr:        true,
			errShouldContain: "primary elect zone1-0000000200 has errant GTIDs",
		},
		{
			name:       "requested primary-elect is not winning primary-elect",
			durability: "none",
			emergencyReparentOps: EmergencyReparentOptions{NewPrimaryAlias: &topodatapb.TabletAlias{ // we're requesting a tablet that's behind in replication
				Cell: "zone1",
				Uid:  102,
			}},
			keyspace: "testkeyspace",
			shard:    "-",
			ts:       memorytopo.NewServer("zone1"),
			tmc: &testutil.TabletManagerClient{
				PopulateReparentJournalResults: map[string]error{
					"zone1-0000000102": nil,
				},
				PromoteReplicaResults: map[string]struct {
					Result string
					Error  error
				}{
					"zone1-0000000102": {
						Result: "ok",
						Error:  nil,
					},
				},
				SetReplicationSourceResults: map[string]error{
					"zone1-0000000100": nil,
					"zone1-0000000101": nil,
					"zone1-0000000102": nil,
				},
				PrimaryPositionResults: map[string]struct {
					Position string
					Error    error
				}{
					"zone1-0000000100": {
						Position: "MySQL56/3E11FA47-71CA-11E1-9E33-C80AA9429562:1-21",
						Error:    nil,
					},
					"zone1-0000000102": {
						Error: nil,
					},
				},
				StopReplicationAndGetStatusResults: map[string]struct {
					Status     *replicationdatapb.Status
					StopStatus *replicationdatapb.StopReplicationStatus
					Error      error
				}{
					"zone1-0000000100": {
						StopStatus: &replicationdatapb.StopReplicationStatus{
							Before: &replicationdatapb.Status{},
							After: &replicationdatapb.Status{
								SourceUuid:       "3E11FA47-71CA-11E1-9E33-C80AA9429562",
								RelayLogPosition: "MySQL56/3E11FA47-71CA-11E1-9E33-C80AA9429562:1-21",
							},
						},
					},
					"zone1-0000000101": {
						StopStatus: &replicationdatapb.StopReplicationStatus{
							Before: &replicationdatapb.Status{},
							After: &replicationdatapb.Status{
								SourceUuid:       "3E11FA47-71CA-11E1-9E33-C80AA9429562",
								RelayLogPosition: "MySQL56/3E11FA47-71CA-11E1-9E33-C80AA9429562:1-20",
							},
						},
					},
					"zone1-0000000102": {
						StopStatus: &replicationdatapb.StopReplicationStatus{
							Before: &replicationdatapb.Status{},
							After: &replicationdatapb.Status{
								SourceUuid:       "3E11FA47-71CA-11E1-9E33-C80AA9429562",
								RelayLogPosition: "MySQL56/3E11FA47-71CA-11E1-9E33-C80AA9429562:1-20",
							},
						},
					},
				},
				WaitForPositionResults: map[string]map[string]error{
					"zone1-0000000100": {
						"MySQL56/3E11FA47-71CA-11E1-9E33-C80AA9429562:1-21": nil,
					},
					"zone1-0000000101": {
						"MySQL56/3E11FA47-71CA-11E1-9E33-C80AA9429562:1-20": nil,
					},
					"zone1-0000000102": {
						"MySQL56/3E11FA47-71CA-11E1-9E33-C80AA9429562:1-20": nil,
						"MySQL56/3E11FA47-71CA-11E1-9E33-C80AA9429562:1-21": nil,
					},
				},
			},
			shards: []*vtctldatapb.Shard{
				{
					Keyspace: "testkeyspace",
					Name:     "-",
					Shard: &topodatapb.Shard{
						PrimaryAlias: &topodatapb.TabletAlias{
							Cell: "zone1",
							Uid:  100,
						},
					},
				},
			},
			tablets: []*topodatapb.Tablet{
				{
					Alias: &topodatapb.TabletAlias{
						Cell: "zone1",
						Uid:  100,
					},
					Keyspace: "testkeyspace",
					Shard:    "-",
				},
				{
					Alias: &topodatapb.TabletAlias{
						Cell: "zone1",
						Uid:  101,
					},
					Keyspace: "testkeyspace",
					Shard:    "-",
				},
				{
					Alias: &topodatapb.TabletAlias{
						Cell: "zone1",
						Uid:  102,
					},
					Keyspace: "testkeyspace",
					Shard:    "-",
					Hostname: "not most up-to-date position",
				},
			},
			shouldErr: false,
		},
		{
			name:       "cannot promote new primary",
			durability: "none",
			emergencyReparentOps: EmergencyReparentOptions{NewPrimaryAlias: &topodatapb.TabletAlias{
				Cell: "zone1",
				Uid:  102,
			}},
			tmc: &testutil.TabletManagerClient{
				PromoteReplicaResults: map[string]struct {
					Result string
					Error  error
				}{
					"zone1-0000000102": {
						Error: assert.AnError,
					},
				},
				PrimaryPositionResults: map[string]struct {
					Position string
					Error    error
				}{
					"zone1-0000000102": {
						Error: nil,
					},
				},
				PopulateReparentJournalResults: map[string]error{
					"zone1-0000000102": nil,
				},
				StopReplicationAndGetStatusResults: map[string]struct {
					Status     *replicationdatapb.Status
					StopStatus *replicationdatapb.StopReplicationStatus
					Error      error
				}{
					"zone1-0000000100": {
						StopStatus: &replicationdatapb.StopReplicationStatus{
							Before: &replicationdatapb.Status{},
							After: &replicationdatapb.Status{
								SourceUuid:       "3E11FA47-71CA-11E1-9E33-C80AA9429562",
								RelayLogPosition: "MySQL56/3E11FA47-71CA-11E1-9E33-C80AA9429562:1-21",
							},
						},
					},
					"zone1-0000000101": {
						StopStatus: &replicationdatapb.StopReplicationStatus{
							Before: &replicationdatapb.Status{},
							After: &replicationdatapb.Status{
								SourceUuid:       "3E11FA47-71CA-11E1-9E33-C80AA9429562",
								RelayLogPosition: "MySQL56/3E11FA47-71CA-11E1-9E33-C80AA9429562:1-21",
							},
						},
					},
					"zone1-0000000102": {
						StopStatus: &replicationdatapb.StopReplicationStatus{
							Before: &replicationdatapb.Status{},
							After: &replicationdatapb.Status{
								SourceUuid:       "3E11FA47-71CA-11E1-9E33-C80AA9429562",
								RelayLogPosition: "MySQL56/3E11FA47-71CA-11E1-9E33-C80AA9429562:1-21",
							},
						},
					},
				},
				WaitForPositionResults: map[string]map[string]error{
					"zone1-0000000100": {
						"MySQL56/3E11FA47-71CA-11E1-9E33-C80AA9429562:1-21": nil,
					},
					"zone1-0000000101": {
						"MySQL56/3E11FA47-71CA-11E1-9E33-C80AA9429562:1-21": nil,
					},
					"zone1-0000000102": {
						"MySQL56/3E11FA47-71CA-11E1-9E33-C80AA9429562:1-21": nil,
					},
				},
				SetReplicationSourceResults: map[string]error{
					"zone1-0000000100": nil,
					"zone1-0000000101": nil,
					"zone1-0000000102": nil,
				},
			},
			shards: []*vtctldatapb.Shard{
				{
					Keyspace: "testkeyspace",
					Name:     "-",
					Shard: &topodatapb.Shard{
						PrimaryAlias: &topodatapb.TabletAlias{
							Cell: "zone1",
							Uid:  100,
						},
					},
				},
			},
			tablets: []*topodatapb.Tablet{
				{
					Alias: &topodatapb.TabletAlias{
						Cell: "zone1",
						Uid:  100,
					},
					Keyspace: "testkeyspace",
					Shard:    "-",
				},
				{
					Alias: &topodatapb.TabletAlias{
						Cell: "zone1",
						Uid:  101,
					},
					Keyspace: "testkeyspace",
					Shard:    "-",
				},
				{
					Alias: &topodatapb.TabletAlias{
						Cell: "zone1",
						Uid:  102,
					},
					Keyspace: "testkeyspace",
					Shard:    "-",
					Hostname: "not most up-to-date position",
				},
			},
			keyspace:         "testkeyspace",
			shard:            "-",
			ts:               memorytopo.NewServer("zone1"),
			shouldErr:        true,
			errShouldContain: "failed to be upgraded to primary",
		},
		{
<<<<<<< HEAD
			name:                 "constraint failure - promotion-rule",
=======
			name:                 "promotion-rule - no valid candidates for emergency reparent",
>>>>>>> aab430d0
			durability:           "none",
			emergencyReparentOps: EmergencyReparentOptions{},
			tmc: &testutil.TabletManagerClient{
				PopulateReparentJournalResults: map[string]error{
					"zone1-0000000102": nil,
				},
				PromoteReplicaResults: map[string]struct {
					Result string
					Error  error
				}{
					"zone1-0000000102": {
						Result: "ok",
						Error:  nil,
					},
				},
				PrimaryPositionResults: map[string]struct {
					Position string
					Error    error
				}{
					"zone1-0000000102": {
						Error: nil,
					},
				},
				SetReplicationSourceResults: map[string]error{
					"zone1-0000000100": nil,
					"zone1-0000000101": nil,
				},
				StopReplicationAndGetStatusResults: map[string]struct {
					Status     *replicationdatapb.Status
					StopStatus *replicationdatapb.StopReplicationStatus
					Error      error
				}{
					"zone1-0000000100": {
						StopStatus: &replicationdatapb.StopReplicationStatus{
							Before: &replicationdatapb.Status{},
							After: &replicationdatapb.Status{
								SourceUuid:       "3E11FA47-71CA-11E1-9E33-C80AA9429562",
								RelayLogPosition: "MySQL56/3E11FA47-71CA-11E1-9E33-C80AA9429562:1-21",
							},
						},
					},
					"zone1-0000000101": {
						StopStatus: &replicationdatapb.StopReplicationStatus{
							Before: &replicationdatapb.Status{},
							After: &replicationdatapb.Status{
								SourceUuid:       "3E11FA47-71CA-11E1-9E33-C80AA9429562",
								RelayLogPosition: "MySQL56/3E11FA47-71CA-11E1-9E33-C80AA9429562:1-21",
							},
						},
					},
					"zone1-0000000102": {
						StopStatus: &replicationdatapb.StopReplicationStatus{
							Before: &replicationdatapb.Status{},
							After: &replicationdatapb.Status{
								SourceUuid:       "3E11FA47-71CA-11E1-9E33-C80AA9429562",
								RelayLogPosition: "MySQL56/3E11FA47-71CA-11E1-9E33-C80AA9429562:1-26",
							},
						},
					},
				},
				WaitForPositionResults: map[string]map[string]error{
					"zone1-0000000100": {
						"MySQL56/3E11FA47-71CA-11E1-9E33-C80AA9429562:1-21": nil,
					},
					"zone1-0000000101": {
						"MySQL56/3E11FA47-71CA-11E1-9E33-C80AA9429562:1-21": nil,
					},
					"zone1-0000000102": {
						"MySQL56/3E11FA47-71CA-11E1-9E33-C80AA9429562:1-26": nil,
					},
				},
			},
			shards: []*vtctldatapb.Shard{
				{
					Keyspace: "testkeyspace",
					Name:     "-",
				},
			},
			tablets: []*topodatapb.Tablet{
				{
					Alias: &topodatapb.TabletAlias{
						Cell: "zone1",
						Uid:  100,
					},
					Type:     topodatapb.TabletType_RDONLY,
					Keyspace: "testkeyspace",
					Shard:    "-",
				},
				{
					Alias: &topodatapb.TabletAlias{
						Cell: "zone1",
						Uid:  101,
					},
					Type:     topodatapb.TabletType_RDONLY,
					Keyspace: "testkeyspace",
					Shard:    "-",
				},
				{
					Alias: &topodatapb.TabletAlias{
						Cell: "zone1",
						Uid:  102,
					},
					Type:     topodatapb.TabletType_RDONLY,
					Keyspace: "testkeyspace",
					Shard:    "-",
					Hostname: "most up-to-date position, wins election",
				},
			},
			keyspace:         "testkeyspace",
			shard:            "-",
			ts:               memorytopo.NewServer("zone1"),
			shouldErr:        true,
			errShouldContain: "no valid candidates for emergency reparent",
		},
		{
			name:       "proposed primary - must not promotion rule",
			durability: "none",
			emergencyReparentOps: EmergencyReparentOptions{
				NewPrimaryAlias: &topodatapb.TabletAlias{
					Cell: "zone1",
					Uid:  102,
				},
			},
			tmc: &testutil.TabletManagerClient{
				PopulateReparentJournalResults: map[string]error{
					"zone1-0000000102": nil,
				},
				PromoteReplicaResults: map[string]struct {
					Result string
					Error  error
				}{
					"zone1-0000000102": {
						Result: "ok",
						Error:  nil,
					},
				},
				PrimaryPositionResults: map[string]struct {
					Position string
					Error    error
				}{
					"zone1-0000000102": {
						Error: nil,
					},
				},
				SetReplicationSourceResults: map[string]error{
					"zone1-0000000100": nil,
					"zone1-0000000101": nil,
				},
				StopReplicationAndGetStatusResults: map[string]struct {
					Status     *replicationdatapb.Status
					StopStatus *replicationdatapb.StopReplicationStatus
					Error      error
				}{
					"zone1-0000000100": {
						StopStatus: &replicationdatapb.StopReplicationStatus{
							Before: &replicationdatapb.Status{},
							After: &replicationdatapb.Status{
								SourceUuid:       "3E11FA47-71CA-11E1-9E33-C80AA9429562",
								RelayLogPosition: "MySQL56/3E11FA47-71CA-11E1-9E33-C80AA9429562:1-21",
							},
						},
					},
					"zone1-0000000101": {
						StopStatus: &replicationdatapb.StopReplicationStatus{
							Before: &replicationdatapb.Status{},
							After: &replicationdatapb.Status{
								SourceUuid:       "3E11FA47-71CA-11E1-9E33-C80AA9429562",
								RelayLogPosition: "MySQL56/3E11FA47-71CA-11E1-9E33-C80AA9429562:1-21",
							},
						},
					},
					"zone1-0000000102": {
						StopStatus: &replicationdatapb.StopReplicationStatus{
							Before: &replicationdatapb.Status{},
							After: &replicationdatapb.Status{
								SourceUuid:       "3E11FA47-71CA-11E1-9E33-C80AA9429562",
								RelayLogPosition: "MySQL56/3E11FA47-71CA-11E1-9E33-C80AA9429562:1-26",
							},
						},
					},
				},
				WaitForPositionResults: map[string]map[string]error{
					"zone1-0000000100": {
						"MySQL56/3E11FA47-71CA-11E1-9E33-C80AA9429562:1-21": nil,
					},
					"zone1-0000000101": {
						"MySQL56/3E11FA47-71CA-11E1-9E33-C80AA9429562:1-21": nil,
					},
					"zone1-0000000102": {
						"MySQL56/3E11FA47-71CA-11E1-9E33-C80AA9429562:1-26": nil,
					},
				},
			},
			shards: []*vtctldatapb.Shard{
				{
					Keyspace: "testkeyspace",
					Name:     "-",
				},
			},
			tablets: []*topodatapb.Tablet{
				{
					Alias: &topodatapb.TabletAlias{
						Cell: "zone1",
						Uid:  100,
					},
					Type:     topodatapb.TabletType_RDONLY,
					Keyspace: "testkeyspace",
					Shard:    "-",
				},
				{
					Alias: &topodatapb.TabletAlias{
						Cell: "zone1",
						Uid:  101,
					},
					Type:     topodatapb.TabletType_RDONLY,
					Keyspace: "testkeyspace",
					Shard:    "-",
				},
				{
					Alias: &topodatapb.TabletAlias{
						Cell: "zone1",
						Uid:  102,
					},
					Type:     topodatapb.TabletType_RDONLY,
					Keyspace: "testkeyspace",
					Shard:    "-",
					Hostname: "proposed primary",
				},
			},
			keyspace:         "testkeyspace",
			shard:            "-",
			ts:               memorytopo.NewServer("zone1"),
			shouldErr:        true,
			errShouldContain: "proposed primary zone1-0000000102 has a must not promotion rule",
		},
		{
<<<<<<< HEAD
			name:                 "constraint failure - cross-cell",
=======
			name:                 "cross cell - no valid candidates",
>>>>>>> aab430d0
			durability:           "none",
			emergencyReparentOps: EmergencyReparentOptions{PreventCrossCellPromotion: true},
			tmc: &testutil.TabletManagerClient{
				PopulateReparentJournalResults: map[string]error{
					"zone1-0000000102": nil,
				},
				PromoteReplicaResults: map[string]struct {
					Result string
					Error  error
				}{
					"zone1-0000000102": {
						Result: "ok",
						Error:  nil,
					},
				},
				PrimaryPositionResults: map[string]struct {
					Position string
					Error    error
				}{
					"zone1-0000000102": {
						Error: nil,
					},
				},
				SetReplicationSourceResults: map[string]error{
					"zone1-0000000100": nil,
					"zone1-0000000101": nil,
				},
				StopReplicationAndGetStatusResults: map[string]struct {
					Status     *replicationdatapb.Status
					StopStatus *replicationdatapb.StopReplicationStatus
					Error      error
				}{
					"zone1-0000000100": {
						StopStatus: &replicationdatapb.StopReplicationStatus{
							Before: &replicationdatapb.Status{},
							After: &replicationdatapb.Status{
								SourceUuid:       "3E11FA47-71CA-11E1-9E33-C80AA9429562",
								RelayLogPosition: "MySQL56/3E11FA47-71CA-11E1-9E33-C80AA9429562:1-21",
							},
						},
					},
					"zone1-0000000101": {
						StopStatus: &replicationdatapb.StopReplicationStatus{
							Before: &replicationdatapb.Status{},
							After: &replicationdatapb.Status{
								SourceUuid:       "3E11FA47-71CA-11E1-9E33-C80AA9429562",
								RelayLogPosition: "MySQL56/3E11FA47-71CA-11E1-9E33-C80AA9429562:1-21",
							},
						},
					},
					"zone1-0000000102": {
						StopStatus: &replicationdatapb.StopReplicationStatus{
							Before: &replicationdatapb.Status{},
							After: &replicationdatapb.Status{
								SourceUuid:       "3E11FA47-71CA-11E1-9E33-C80AA9429562",
								RelayLogPosition: "MySQL56/3E11FA47-71CA-11E1-9E33-C80AA9429562:1-26",
							},
						},
					},
				},
				WaitForPositionResults: map[string]map[string]error{
					"zone1-0000000100": {
						"MySQL56/3E11FA47-71CA-11E1-9E33-C80AA9429562:1-21": nil,
					},
					"zone1-0000000101": {
						"MySQL56/3E11FA47-71CA-11E1-9E33-C80AA9429562:1-21": nil,
					},
					"zone1-0000000102": {
						"MySQL56/3E11FA47-71CA-11E1-9E33-C80AA9429562:1-26": nil,
					},
				},
			},
			shards: []*vtctldatapb.Shard{
				{
					Keyspace: "testkeyspace",
					Name:     "-",
					Shard: &topodatapb.Shard{
						PrimaryAlias: &topodatapb.TabletAlias{
							Cell: "zone2",
							Uid:  100,
						},
					},
				},
			},
			tablets: []*topodatapb.Tablet{
				{
					Alias: &topodatapb.TabletAlias{
						Cell: "zone1",
						Uid:  100,
					},
					Keyspace: "testkeyspace",
					Shard:    "-",
				},
				{
					Alias: &topodatapb.TabletAlias{
						Cell: "zone1",
						Uid:  101,
					},
					Keyspace: "testkeyspace",
					Shard:    "-",
				},
				{
					Alias: &topodatapb.TabletAlias{
						Cell: "zone1",
						Uid:  102,
					},
					Keyspace: "testkeyspace",
					Shard:    "-",
					Hostname: "most up-to-date position, wins election",
				},
				{
					Alias: &topodatapb.TabletAlias{
						Cell: "zone2",
						Uid:  100,
					},
					Keyspace: "testkeyspace",
					Shard:    "-",
					Hostname: "failed previous primary",
				},
			},
			keyspace:         "testkeyspace",
			shard:            "-",
			ts:               memorytopo.NewServer("zone1", "zone2"),
			shouldErr:        true,
			errShouldContain: "no valid candidates for emergency reparent",
		},
		{
			name:       "proposed primary in a different cell",
			durability: "none",
			emergencyReparentOps: EmergencyReparentOptions{
				PreventCrossCellPromotion: true,
				NewPrimaryAlias: &topodatapb.TabletAlias{
					Cell: "zone1",
					Uid:  102,
				},
			},
			tmc: &testutil.TabletManagerClient{
				PopulateReparentJournalResults: map[string]error{
					"zone1-0000000102": nil,
				},
				PromoteReplicaResults: map[string]struct {
					Result string
					Error  error
				}{
					"zone1-0000000102": {
						Result: "ok",
						Error:  nil,
					},
				},
				PrimaryPositionResults: map[string]struct {
					Position string
					Error    error
				}{
					"zone1-0000000102": {
						Error: nil,
					},
				},
				SetReplicationSourceResults: map[string]error{
					"zone1-0000000100": nil,
					"zone1-0000000101": nil,
				},
				StopReplicationAndGetStatusResults: map[string]struct {
					Status     *replicationdatapb.Status
					StopStatus *replicationdatapb.StopReplicationStatus
					Error      error
				}{
					"zone1-0000000100": {
						StopStatus: &replicationdatapb.StopReplicationStatus{
							Before: &replicationdatapb.Status{},
							After: &replicationdatapb.Status{
								SourceUuid:       "3E11FA47-71CA-11E1-9E33-C80AA9429562",
								RelayLogPosition: "MySQL56/3E11FA47-71CA-11E1-9E33-C80AA9429562:1-21",
							},
						},
					},
					"zone1-0000000101": {
						StopStatus: &replicationdatapb.StopReplicationStatus{
							Before: &replicationdatapb.Status{},
							After: &replicationdatapb.Status{
								SourceUuid:       "3E11FA47-71CA-11E1-9E33-C80AA9429562",
								RelayLogPosition: "MySQL56/3E11FA47-71CA-11E1-9E33-C80AA9429562:1-21",
							},
						},
					},
					"zone1-0000000102": {
						StopStatus: &replicationdatapb.StopReplicationStatus{
							Before: &replicationdatapb.Status{},
							After: &replicationdatapb.Status{
								SourceUuid:       "3E11FA47-71CA-11E1-9E33-C80AA9429562",
								RelayLogPosition: "MySQL56/3E11FA47-71CA-11E1-9E33-C80AA9429562:1-26",
							},
						},
					},
				},
				WaitForPositionResults: map[string]map[string]error{
					"zone1-0000000100": {
						"MySQL56/3E11FA47-71CA-11E1-9E33-C80AA9429562:1-21": nil,
					},
					"zone1-0000000101": {
						"MySQL56/3E11FA47-71CA-11E1-9E33-C80AA9429562:1-21": nil,
					},
					"zone1-0000000102": {
						"MySQL56/3E11FA47-71CA-11E1-9E33-C80AA9429562:1-26": nil,
					},
				},
			},
			shards: []*vtctldatapb.Shard{
				{
					Keyspace: "testkeyspace",
					Name:     "-",
					Shard: &topodatapb.Shard{
						PrimaryAlias: &topodatapb.TabletAlias{
							Cell: "zone2",
							Uid:  100,
						},
					},
				},
			},
			tablets: []*topodatapb.Tablet{
				{
					Alias: &topodatapb.TabletAlias{
						Cell: "zone1",
						Uid:  100,
					},
					Keyspace: "testkeyspace",
					Shard:    "-",
				},
				{
					Alias: &topodatapb.TabletAlias{
						Cell: "zone1",
						Uid:  101,
					},
					Keyspace: "testkeyspace",
					Shard:    "-",
				},
				{
					Alias: &topodatapb.TabletAlias{
						Cell: "zone1",
						Uid:  102,
					},
					Keyspace: "testkeyspace",
					Shard:    "-",
					Hostname: "proposed primary",
				},
				{
					Alias: &topodatapb.TabletAlias{
						Cell: "zone2",
						Uid:  100,
					},
					Keyspace: "testkeyspace",
					Shard:    "-",
					Hostname: "failed previous primary",
				},
			},
			keyspace:         "testkeyspace",
			shard:            "-",
			ts:               memorytopo.NewServer("zone1", "zone2"),
			shouldErr:        true,
			errShouldContain: "proposed primary zone1-0000000102 is is a different cell as the previous primary",
		},
		{
			name:       "proposed primary cannot make progress",
			durability: "cross_cell",
			emergencyReparentOps: EmergencyReparentOptions{
				NewPrimaryAlias: &topodatapb.TabletAlias{
					Cell: "zone1",
					Uid:  102,
				},
			},
			tmc: &testutil.TabletManagerClient{
				PopulateReparentJournalResults: map[string]error{
					"zone1-0000000102": nil,
				},
				PromoteReplicaResults: map[string]struct {
					Result string
					Error  error
				}{
					"zone1-0000000102": {
						Result: "ok",
						Error:  nil,
					},
				},
				PrimaryPositionResults: map[string]struct {
					Position string
					Error    error
				}{
					"zone1-0000000102": {
						Error: nil,
					},
				},
				SetReplicationSourceResults: map[string]error{
					"zone1-0000000100": nil,
					"zone1-0000000101": nil,
				},
				StopReplicationAndGetStatusResults: map[string]struct {
					Status     *replicationdatapb.Status
					StopStatus *replicationdatapb.StopReplicationStatus
					Error      error
				}{
					"zone1-0000000100": {
						StopStatus: &replicationdatapb.StopReplicationStatus{
							Before: &replicationdatapb.Status{},
							After: &replicationdatapb.Status{
								SourceUuid:       "3E11FA47-71CA-11E1-9E33-C80AA9429562",
								RelayLogPosition: "MySQL56/3E11FA47-71CA-11E1-9E33-C80AA9429562:1-21",
							},
						},
					},
					"zone1-0000000101": {
						StopStatus: &replicationdatapb.StopReplicationStatus{
							Before: &replicationdatapb.Status{},
							After: &replicationdatapb.Status{
								SourceUuid:       "3E11FA47-71CA-11E1-9E33-C80AA9429562",
								RelayLogPosition: "MySQL56/3E11FA47-71CA-11E1-9E33-C80AA9429562:1-21",
							},
						},
					},
					"zone1-0000000102": {
						StopStatus: &replicationdatapb.StopReplicationStatus{
							Before: &replicationdatapb.Status{},
							After: &replicationdatapb.Status{
								SourceUuid:       "3E11FA47-71CA-11E1-9E33-C80AA9429562",
								RelayLogPosition: "MySQL56/3E11FA47-71CA-11E1-9E33-C80AA9429562:1-26",
							},
						},
					},
				},
				WaitForPositionResults: map[string]map[string]error{
					"zone1-0000000100": {
						"MySQL56/3E11FA47-71CA-11E1-9E33-C80AA9429562:1-21": nil,
					},
					"zone1-0000000101": {
						"MySQL56/3E11FA47-71CA-11E1-9E33-C80AA9429562:1-21": nil,
					},
					"zone1-0000000102": {
						"MySQL56/3E11FA47-71CA-11E1-9E33-C80AA9429562:1-26": nil,
					},
				},
			},
			shards: []*vtctldatapb.Shard{
				{
					Keyspace: "testkeyspace",
					Name:     "-",
					Shard: &topodatapb.Shard{
						PrimaryAlias: &topodatapb.TabletAlias{
							Cell: "zone1",
							Uid:  101,
						},
					},
				},
			},
			tablets: []*topodatapb.Tablet{
				{
					Alias: &topodatapb.TabletAlias{
						Cell: "zone1",
						Uid:  100,
					},
					Keyspace: "testkeyspace",
					Shard:    "-",
				},
				{
					Alias: &topodatapb.TabletAlias{
						Cell: "zone1",
						Uid:  101,
					},
					Keyspace: "testkeyspace",
					Shard:    "-",
				},
				{
					Alias: &topodatapb.TabletAlias{
						Cell: "zone1",
						Uid:  102,
					},
					Keyspace: "testkeyspace",
					Shard:    "-",
					Hostname: "proposed primary",
				},
			},
			keyspace:         "testkeyspace",
			shard:            "-",
			ts:               memorytopo.NewServer("zone1"),
			shouldErr:        true,
			errShouldContain: "proposed primary zone1-0000000102 will not be able to make forward progress on being promoted",
		},
	}

	for _, tt := range tests {
		tt := tt

		t.Run(tt.name, func(t *testing.T) {
			_ = SetDurabilityPolicy(tt.durability)

			ctx := context.Background()
			logger := logutil.NewMemoryLogger()
			ev := &events.Reparent{}

			for i, tablet := range tt.tablets {
				if tablet.Type == topodatapb.TabletType_UNKNOWN {
					tablet.Type = topodatapb.TabletType_REPLICA
				}
				tt.tablets[i] = tablet
			}

			testutil.AddShards(ctx, t, tt.ts, tt.shards...)
			testutil.AddTablets(ctx, t, tt.ts, nil, tt.tablets...)

			if !tt.unlockTopo {
				lctx, unlock, lerr := tt.ts.LockShard(ctx, tt.keyspace, tt.shard, "test lock")
				require.NoError(t, lerr, "could not lock %s/%s for testing", tt.keyspace, tt.shard)

				defer func() {
					unlock(&lerr)
					require.NoError(t, lerr, "could not unlock %s/%s after test", tt.keyspace, tt.shard)
				}()

				ctx = lctx // make the reparentShardLocked call use the lock ctx
			}

			erp := NewEmergencyReparenter(tt.ts, tt.tmc, logger)

			err := erp.reparentShardLocked(ctx, ev, tt.keyspace, tt.shard, tt.emergencyReparentOps)
			if tt.shouldErr {
				assert.Error(t, err)
				assert.Contains(t, err.Error(), tt.errShouldContain)
				return
			}

			assert.NoError(t, err)
		})
	}
}

func TestEmergencyReparenter_promoteNewPrimary(t *testing.T) {
	t.Parallel()

	tests := []struct {
		name                  string
		emergencyReparentOps  EmergencyReparentOptions
		tmc                   *testutil.TabletManagerClient
		unlockTopo            bool
		newPrimaryTabletAlias string
		ts                    *topo.Server
		keyspace              string
		shard                 string
		tablets               []*topodatapb.Tablet
		tabletMap             map[string]*topo.TabletInfo
		statusMap             map[string]*replicationdatapb.StopReplicationStatus
		shouldErr             bool
		errShouldContain      string
		initializationTest    bool
	}{
		{
			name:                 "success",
			emergencyReparentOps: EmergencyReparentOptions{IgnoreReplicas: sets.NewString("zone1-0000000404")},
			tmc: &testutil.TabletManagerClient{
				PopulateReparentJournalResults: map[string]error{
					"zone1-0000000100": nil,
				},
				PrimaryPositionResults: map[string]struct {
					Position string
					Error    error
				}{
					"zone1-0000000100": {
						Error: nil,
					},
				},
				PromoteReplicaResults: map[string]struct {
					Result string
					Error  error
				}{
					"zone1-0000000100": {
						Error: nil,
					},
				},
				SetReplicationSourceResults: map[string]error{
					"zone1-0000000101": nil,
					"zone1-0000000102": nil,
					"zone1-0000000404": assert.AnError, // okay, because we're ignoring it.
				},
			},
			newPrimaryTabletAlias: "zone1-0000000100",
			tabletMap: map[string]*topo.TabletInfo{
				"zone1-0000000100": {
					Tablet: &topodatapb.Tablet{
						Alias: &topodatapb.TabletAlias{
							Cell: "zone1",
							Uid:  100,
						},
						Hostname: "primary-elect",
					},
				},
				"zone1-0000000101": {
					Tablet: &topodatapb.Tablet{
						Alias: &topodatapb.TabletAlias{
							Cell: "zone1",
							Uid:  101,
						},
					},
				},
				"zone1-0000000102": {
					Tablet: &topodatapb.Tablet{
						Alias: &topodatapb.TabletAlias{
							Cell: "zone1",
							Uid:  102,
						},
						Hostname: "requires force start",
					},
				},
				"zone1-0000000404": {
					Tablet: &topodatapb.Tablet{
						Alias: &topodatapb.TabletAlias{
							Cell: "zone1",
							Uid:  404,
						},
						Hostname: "ignored tablet",
					},
				},
			},
			statusMap: map[string]*replicationdatapb.StopReplicationStatus{
				"zone1-0000000101": { // forceStart = false
					Before: &replicationdatapb.Status{
						IoThreadRunning:  false,
						SqlThreadRunning: false,
					},
				},
				"zone1-0000000102": { // forceStart = true
					Before: &replicationdatapb.Status{
						IoThreadRunning:  true,
						SqlThreadRunning: true,
					},
				},
			},
			keyspace:  "testkeyspace",
			shard:     "-",
			ts:        memorytopo.NewServer("zone1"),
			shouldErr: false,
		},
		{
			name:                 "PrimaryPosition error",
			emergencyReparentOps: EmergencyReparentOptions{},
			tmc: &testutil.TabletManagerClient{
				PrimaryPositionResults: map[string]struct {
					Position string
					Error    error
				}{
					"zone1-0000000100": {
						Error: fmt.Errorf("primary position error"),
					},
				},
				PromoteReplicaResults: map[string]struct {
					Result string
					Error  error
				}{
					"zone1-0000000100": {
						Error: fmt.Errorf("primary position error"),
					},
				},
			},
			newPrimaryTabletAlias: "zone1-0000000100",
			tabletMap: map[string]*topo.TabletInfo{
				"zone1-0000000100": {
					Tablet: &topodatapb.Tablet{
						Alias: &topodatapb.TabletAlias{
							Cell: "zone1",
							Uid:  100,
						},
					},
				},
				"zone1-0000000101": {
					Tablet: &topodatapb.Tablet{
						Alias: &topodatapb.TabletAlias{
							Cell: "zone1",
							Uid:  101,
						},
					},
				},
			},
			statusMap:        map[string]*replicationdatapb.StopReplicationStatus{},
			keyspace:         "testkeyspace",
			shard:            "-",
			ts:               memorytopo.NewServer("zone1"),
			shouldErr:        true,
			errShouldContain: "primary position error",
		},
		{
			name:                 "cannot repopulate reparent journal on new primary",
			emergencyReparentOps: EmergencyReparentOptions{},
			tmc: &testutil.TabletManagerClient{
				PopulateReparentJournalResults: map[string]error{
					"zone1-0000000100": assert.AnError,
				},
				PrimaryPositionResults: map[string]struct {
					Position string
					Error    error
				}{
					"zone1-0000000100": {
						Error: nil,
					},
				},
				PromoteReplicaResults: map[string]struct {
					Result string
					Error  error
				}{
					"zone1-0000000100": {
						Error: nil,
					},
				},
			},
			newPrimaryTabletAlias: "zone1-0000000100",
			tabletMap: map[string]*topo.TabletInfo{
				"zone1-0000000100": {
					Tablet: &topodatapb.Tablet{
						Alias: &topodatapb.TabletAlias{
							Cell: "zone1",
							Uid:  100,
						},
					},
				},
				"zone1-0000000101": {
					Tablet: &topodatapb.Tablet{
						Alias: &topodatapb.TabletAlias{
							Cell: "zone1",
							Uid:  101,
						},
					},
				},
			},
			statusMap:        map[string]*replicationdatapb.StopReplicationStatus{},
			keyspace:         "testkeyspace",
			shard:            "-",
			ts:               memorytopo.NewServer("zone1"),
			shouldErr:        true,
			errShouldContain: "failed to PopulateReparentJournal on primary",
		},
		{
			name:                 "all replicas failing to SetReplicationSource does fail the promotion",
			emergencyReparentOps: EmergencyReparentOptions{},
			tmc: &testutil.TabletManagerClient{
				PopulateReparentJournalResults: map[string]error{
					"zone1-0000000100": nil,
				},
				PrimaryPositionResults: map[string]struct {
					Position string
					Error    error
				}{
					"zone1-0000000100": {
						Error: nil,
					},
				},
				PromoteReplicaResults: map[string]struct {
					Result string
					Error  error
				}{
					"zone1-0000000100": {
						Error: nil,
					},
				},

				SetReplicationSourceResults: map[string]error{
					// everyone fails, we all fail
					"zone1-0000000101": assert.AnError,
					"zone1-0000000102": assert.AnError,
				},
			},
			newPrimaryTabletAlias: "zone1-0000000100",
			tabletMap: map[string]*topo.TabletInfo{
				"zone1-0000000100": {
					Tablet: &topodatapb.Tablet{
						Alias: &topodatapb.TabletAlias{
							Cell: "zone1",
							Uid:  100,
						},
					},
				},
				"zone1-0000000101": {
					Tablet: &topodatapb.Tablet{
						Alias: &topodatapb.TabletAlias{
							Cell: "zone1",
							Uid:  101,
						},
					},
				},
				"zone1-00000000102": {
					Tablet: &topodatapb.Tablet{
						Alias: &topodatapb.TabletAlias{
							Cell: "zone1",
							Uid:  102,
						},
					},
				},
			},
			statusMap:        map[string]*replicationdatapb.StopReplicationStatus{},
			keyspace:         "testkeyspace",
			shard:            "-",
			ts:               memorytopo.NewServer("zone1"),
			shouldErr:        true,
			errShouldContain: " replica(s) failed",
		},
		{
			name:                 "all replicas slow to SetReplicationSource does fail the promotion",
			emergencyReparentOps: EmergencyReparentOptions{WaitReplicasTimeout: time.Millisecond * 10},
			tmc: &testutil.TabletManagerClient{
				PopulateReparentJournalResults: map[string]error{
					"zone1-0000000100": nil,
				},
				PrimaryPositionResults: map[string]struct {
					Position string
					Error    error
				}{
					"zone1-0000000100": {
						Error: nil,
					},
				},
				PromoteReplicaResults: map[string]struct {
					Result string
					Error  error
				}{
					"zone1-0000000100": {
						Error: nil,
					},
				},

				SetReplicationSourceDelays: map[string]time.Duration{
					// nothing is failing, we're just slow
					"zone1-0000000101": time.Millisecond * 100,
					"zone1-0000000102": time.Millisecond * 75,
				},
				SetReplicationSourceResults: map[string]error{
					"zone1-0000000101": nil,
					"zone1-0000000102": nil,
				},
			},
			newPrimaryTabletAlias: "zone1-0000000100",
			tabletMap: map[string]*topo.TabletInfo{
				"zone1-0000000100": {
					Tablet: &topodatapb.Tablet{
						Alias: &topodatapb.TabletAlias{
							Cell: "zone1",
							Uid:  100,
						},
					},
				},
				"zone1-0000000101": {
					Tablet: &topodatapb.Tablet{
						Alias: &topodatapb.TabletAlias{
							Cell: "zone1",
							Uid:  101,
						},
					},
				},
				"zone1-0000000102": {
					Tablet: &topodatapb.Tablet{
						Alias: &topodatapb.TabletAlias{
							Cell: "zone1",
							Uid:  102,
						},
					},
				},
			},
			statusMap:        map[string]*replicationdatapb.StopReplicationStatus{},
			shouldErr:        true,
			keyspace:         "testkeyspace",
			shard:            "-",
			ts:               memorytopo.NewServer("zone1"),
			errShouldContain: "context deadline exceeded",
		},
		{
			name:                 "one replica failing to SetReplicationSource does not fail the promotion",
			emergencyReparentOps: EmergencyReparentOptions{},
			tmc: &testutil.TabletManagerClient{
				PopulateReparentJournalResults: map[string]error{
					"zone1-0000000100": nil,
				},
				PrimaryPositionResults: map[string]struct {
					Position string
					Error    error
				}{
					"zone1-0000000100": {
						Error: nil,
					},
				},
				PromoteReplicaResults: map[string]struct {
					Result string
					Error  error
				}{
					"zone1-0000000100": {
						Error: nil,
					},
				},

				SetReplicationSourceResults: map[string]error{
					"zone1-0000000101": nil, // this one succeeds, so we're good
					"zone1-0000000102": assert.AnError,
				},
			},
			newPrimaryTabletAlias: "zone1-0000000100",
			tabletMap: map[string]*topo.TabletInfo{
				"zone1-0000000100": {
					Tablet: &topodatapb.Tablet{
						Alias: &topodatapb.TabletAlias{
							Cell: "zone1",
							Uid:  100,
						},
					},
				},
				"zone1-0000000101": {
					Tablet: &topodatapb.Tablet{
						Alias: &topodatapb.TabletAlias{
							Cell: "zone1",
							Uid:  101,
						},
					},
				},
				"zone1-0000000102": {
					Tablet: &topodatapb.Tablet{
						Alias: &topodatapb.TabletAlias{
							Cell: "zone1",
							Uid:  102,
						},
					},
				},
			},
			statusMap: map[string]*replicationdatapb.StopReplicationStatus{},
			keyspace:  "testkeyspace",
			shard:     "-",
			ts:        memorytopo.NewServer("zone1"),
			shouldErr: false,
		},
		{
			name:                 "success in initialization",
			emergencyReparentOps: EmergencyReparentOptions{IgnoreReplicas: sets.NewString("zone1-0000000404")},
			tmc: &testutil.TabletManagerClient{
				PopulateReparentJournalResults: map[string]error{
					"zone1-0000000100": nil,
				},
				PrimaryPositionResults: map[string]struct {
					Position string
					Error    error
				}{
					"zone1-0000000100": {
						Error: nil,
					},
				},
				InitPrimaryResults: map[string]struct {
					Result string
					Error  error
				}{
					"zone1-0000000100": {
						Error: nil,
					},
				},
				SetReplicationSourceResults: map[string]error{
					"zone1-0000000101": nil,
					"zone1-0000000102": nil,
					"zone1-0000000404": assert.AnError, // okay, because we're ignoring it.
				},
			},
			initializationTest:    true,
			newPrimaryTabletAlias: "zone1-0000000100",
			tabletMap: map[string]*topo.TabletInfo{
				"zone1-0000000100": {
					Tablet: &topodatapb.Tablet{
						Alias: &topodatapb.TabletAlias{
							Cell: "zone1",
							Uid:  100,
						},
						Hostname: "primary-elect",
					},
				},
				"zone1-0000000101": {
					Tablet: &topodatapb.Tablet{
						Alias: &topodatapb.TabletAlias{
							Cell: "zone1",
							Uid:  101,
						},
					},
				},
				"zone1-0000000102": {
					Tablet: &topodatapb.Tablet{
						Alias: &topodatapb.TabletAlias{
							Cell: "zone1",
							Uid:  102,
						},
						Hostname: "requires force start",
					},
				},
				"zone1-0000000404": {
					Tablet: &topodatapb.Tablet{
						Alias: &topodatapb.TabletAlias{
							Cell: "zone1",
							Uid:  404,
						},
						Hostname: "ignored tablet",
					},
				},
			},
			statusMap: map[string]*replicationdatapb.StopReplicationStatus{
				"zone1-0000000101": { // forceStart = false
					Before: &replicationdatapb.Status{
						IoThreadRunning:  false,
						SqlThreadRunning: false,
					},
				},
				"zone1-0000000102": { // forceStart = true
					Before: &replicationdatapb.Status{
						IoThreadRunning:  true,
						SqlThreadRunning: true,
					},
				},
			},
			keyspace:  "testkeyspace",
			shard:     "-",
			ts:        memorytopo.NewServer("zone1"),
			shouldErr: false,
		},
	}

	for _, tt := range tests {
		tt := tt

		t.Run(tt.name, func(t *testing.T) {
			t.Parallel()

			ctx := context.Background()
			logger := logutil.NewMemoryLogger()
			ev := &events.Reparent{ShardInfo: topo.ShardInfo{
				Shard: &topodatapb.Shard{
					PrimaryAlias: &topodatapb.TabletAlias{
						Cell: "zone1",
						Uid:  100,
					},
				},
			}}
			if tt.initializationTest {
				ev.ShardInfo.PrimaryAlias = nil
			}

			testutil.AddShards(ctx, t, tt.ts, &vtctldatapb.Shard{
				Keyspace: tt.keyspace,
				Name:     tt.shard,
			})

			if !tt.unlockTopo {
				var (
					unlock func(*error)
					lerr   error
				)

				ctx, unlock, lerr = tt.ts.LockShard(ctx, tt.keyspace, tt.shard, "test lock")
				require.NoError(t, lerr, "could not lock %s/%s for test", tt.keyspace, tt.shard)

				defer func() {
					unlock(&lerr)
					require.NoError(t, lerr, "could not unlock %s/%s after test", tt.keyspace, tt.shard)
				}()
			}
			tabletInfo := tt.tabletMap[tt.newPrimaryTabletAlias]

			erp := NewEmergencyReparenter(tt.ts, tt.tmc, logger)
			err := erp.promoteNewPrimary(ctx, ev, tabletInfo.Tablet, tt.emergencyReparentOps, tt.tabletMap, tt.statusMap)
			if tt.shouldErr {
				assert.Error(t, err)
				assert.Contains(t, err.Error(), tt.errShouldContain)
				return
			}

			assert.NoError(t, err)
		})
	}
}

func TestEmergencyReparenter_waitForAllRelayLogsToApply(t *testing.T) {
	t.Parallel()

	ctx := context.Background()
	logger := logutil.NewMemoryLogger()
	waitReplicasTimeout := 50 * time.Millisecond
	tests := []struct {
		name       string
		tmc        *testutil.TabletManagerClient
		candidates map[string]mysql.Position
		tabletMap  map[string]*topo.TabletInfo
		statusMap  map[string]*replicationdatapb.StopReplicationStatus
		shouldErr  bool
	}{
		{
			name: "all tablet pass",
			tmc: &testutil.TabletManagerClient{
				WaitForPositionResults: map[string]map[string]error{
					"zone1-0000000100": {
						"position1": nil,
					},
					"zone1-0000000101": {
						"position1": nil,
					},
				},
			},
			candidates: map[string]mysql.Position{
				"zone1-0000000100": {},
				"zone1-0000000101": {},
			},
			tabletMap: map[string]*topo.TabletInfo{
				"zone1-0000000100": {
					Tablet: &topodatapb.Tablet{
						Alias: &topodatapb.TabletAlias{
							Cell: "zone1",
							Uid:  100,
						},
					},
				},
				"zone1-0000000101": {
					Tablet: &topodatapb.Tablet{
						Alias: &topodatapb.TabletAlias{
							Cell: "zone1",
							Uid:  101,
						},
					},
				},
			},
			statusMap: map[string]*replicationdatapb.StopReplicationStatus{
				"zone1-0000000100": {
					After: &replicationdatapb.Status{
						RelayLogPosition: "position1",
					},
				},
				"zone1-0000000101": {
					After: &replicationdatapb.Status{
						RelayLogPosition: "position1",
					},
				},
			},
			shouldErr: false,
		},
		{
			name: "one tablet fails",
			tmc: &testutil.TabletManagerClient{
				WaitForPositionResults: map[string]map[string]error{
					"zone1-0000000100": {
						"position1": nil,
					},
					"zone1-0000000101": {
						"position1": nil,
					},
				},
			},
			candidates: map[string]mysql.Position{
				"zone1-0000000100": {},
				"zone1-0000000101": {},
			},
			tabletMap: map[string]*topo.TabletInfo{
				"zone1-0000000100": {
					Tablet: &topodatapb.Tablet{
						Alias: &topodatapb.TabletAlias{
							Cell: "zone1",
							Uid:  100,
						},
					},
				},
				"zone1-0000000101": {
					Tablet: &topodatapb.Tablet{
						Alias: &topodatapb.TabletAlias{
							Cell: "zone1",
							Uid:  101,
						},
					},
				},
			},
			statusMap: map[string]*replicationdatapb.StopReplicationStatus{
				"zone1-0000000100": {
					After: &replicationdatapb.Status{
						RelayLogPosition: "position1",
					},
				},
				"zone1-0000000101": {
					After: &replicationdatapb.Status{
						RelayLogPosition: "position2", // cannot wait for the desired "position1", so we fail
					},
				},
			},
			shouldErr: true,
		},
		{
			name: "multiple tablets fail",
			tmc: &testutil.TabletManagerClient{
				WaitForPositionResults: map[string]map[string]error{
					"zone1-0000000100": {
						"position1": nil,
					},
					"zone1-0000000101": {
						"position2": nil,
					},
					"zone1-0000000102": {
						"position3": nil,
					},
				},
			},
			candidates: map[string]mysql.Position{
				"zone1-0000000100": {},
				"zone1-0000000101": {},
				"zone1-0000000102": {},
			},
			tabletMap: map[string]*topo.TabletInfo{
				"zone1-0000000100": {
					Tablet: &topodatapb.Tablet{
						Alias: &topodatapb.TabletAlias{
							Cell: "zone1",
							Uid:  100,
						},
					},
				},
				"zone1-0000000101": {
					Tablet: &topodatapb.Tablet{
						Alias: &topodatapb.TabletAlias{
							Cell: "zone1",
							Uid:  101,
						},
					},
				},
				"zone1-0000000102": {
					Tablet: &topodatapb.Tablet{
						Alias: &topodatapb.TabletAlias{
							Cell: "zone1",
							Uid:  102,
						},
					},
				},
			},
			statusMap: map[string]*replicationdatapb.StopReplicationStatus{
				"zone1-0000000100": {
					After: &replicationdatapb.Status{
						RelayLogPosition: "position1",
					},
				},
				"zone1-0000000101": {
					After: &replicationdatapb.Status{
						RelayLogPosition: "position1",
					},
				},
				"zone1-0000000102": {
					After: &replicationdatapb.Status{
						RelayLogPosition: "position1",
					},
				},
			},
			shouldErr: true,
		},
		{
			name: "one slow tablet",
			tmc: &testutil.TabletManagerClient{
				WaitForPositionDelays: map[string]time.Duration{
					"zone1-0000000101": time.Minute,
				},
				WaitForPositionResults: map[string]map[string]error{
					"zone1-0000000100": {
						"position1": nil,
					},
					"zone1-0000000101": {
						"position1": nil,
					},
				},
			},
			candidates: map[string]mysql.Position{
				"zone1-0000000100": {},
				"zone1-0000000101": {},
			},
			tabletMap: map[string]*topo.TabletInfo{
				"zone1-0000000100": {
					Tablet: &topodatapb.Tablet{
						Alias: &topodatapb.TabletAlias{
							Cell: "zone1",
							Uid:  100,
						},
					},
				},
				"zone1-0000000101": {
					Tablet: &topodatapb.Tablet{
						Alias: &topodatapb.TabletAlias{
							Cell: "zone1",
							Uid:  101,
						},
					},
				},
			},
			statusMap: map[string]*replicationdatapb.StopReplicationStatus{
				"zone1-0000000100": {
					After: &replicationdatapb.Status{
						RelayLogPosition: "position1",
					},
				},
				"zone1-0000000101": {
					After: &replicationdatapb.Status{
						RelayLogPosition: "position1",
					},
				},
			},
			shouldErr: true,
		},
	}

	for _, tt := range tests {
		tt := tt

		t.Run(tt.name, func(t *testing.T) {
			t.Parallel()

			erp := NewEmergencyReparenter(nil, tt.tmc, logger)
			err := erp.waitForAllRelayLogsToApply(ctx, tt.candidates, tt.tabletMap, tt.statusMap, waitReplicasTimeout)
			if tt.shouldErr {
				assert.Error(t, err)
				return
			}

			assert.NoError(t, err)
		})
	}
}

func TestEmergencyReparenterCounters(t *testing.T) {
	ersCounter.Set(0)
	ersSuccessCounter.Set(0)
	ersFailureCounter.Set(0)
	_ = SetDurabilityPolicy("none")

	emergencyReparentOps := EmergencyReparentOptions{}
	tmc := &testutil.TabletManagerClient{
		PopulateReparentJournalResults: map[string]error{
			"zone1-0000000102": nil,
		},
		PromoteReplicaResults: map[string]struct {
			Result string
			Error  error
		}{
			"zone1-0000000102": {
				Result: "ok",
				Error:  nil,
			},
		},
		PrimaryPositionResults: map[string]struct {
			Position string
			Error    error
		}{
			"zone1-0000000102": {
				Error: nil,
			},
		},
		SetReplicationSourceResults: map[string]error{
			"zone1-0000000100": nil,
			"zone1-0000000101": nil,
		},
		StopReplicationAndGetStatusResults: map[string]struct {
			Status     *replicationdatapb.Status
			StopStatus *replicationdatapb.StopReplicationStatus
			Error      error
		}{
			"zone1-0000000100": {
				StopStatus: &replicationdatapb.StopReplicationStatus{
					Before: &replicationdatapb.Status{},
					After: &replicationdatapb.Status{
						SourceUuid:       "3E11FA47-71CA-11E1-9E33-C80AA9429562",
						RelayLogPosition: "MySQL56/3E11FA47-71CA-11E1-9E33-C80AA9429562:1-21",
					},
				},
			},
			"zone1-0000000101": {
				StopStatus: &replicationdatapb.StopReplicationStatus{
					Before: &replicationdatapb.Status{},
					After: &replicationdatapb.Status{
						SourceUuid:       "3E11FA47-71CA-11E1-9E33-C80AA9429562",
						RelayLogPosition: "MySQL56/3E11FA47-71CA-11E1-9E33-C80AA9429562:1-21",
					},
				},
			},
			"zone1-0000000102": {
				StopStatus: &replicationdatapb.StopReplicationStatus{
					Before: &replicationdatapb.Status{},
					After: &replicationdatapb.Status{
						SourceUuid:       "3E11FA47-71CA-11E1-9E33-C80AA9429562",
						RelayLogPosition: "MySQL56/3E11FA47-71CA-11E1-9E33-C80AA9429562:1-26",
					},
				},
			},
		},
		WaitForPositionResults: map[string]map[string]error{
			"zone1-0000000100": {
				"MySQL56/3E11FA47-71CA-11E1-9E33-C80AA9429562:1-21": nil,
			},
			"zone1-0000000101": {
				"MySQL56/3E11FA47-71CA-11E1-9E33-C80AA9429562:1-21": nil,
			},
			"zone1-0000000102": {
				"MySQL56/3E11FA47-71CA-11E1-9E33-C80AA9429562:1-26": nil,
			},
		},
	}
	shards := []*vtctldatapb.Shard{
		{
			Keyspace: "testkeyspace",
			Name:     "-",
		},
	}
	tablets := []*topodatapb.Tablet{
		{
			Alias: &topodatapb.TabletAlias{
				Cell: "zone1",
				Uid:  100,
			},
			Type:     topodatapb.TabletType_PRIMARY,
			Keyspace: "testkeyspace",
			Shard:    "-",
		},
		{
			Alias: &topodatapb.TabletAlias{
				Cell: "zone1",
				Uid:  101,
			},
			Type:     topodatapb.TabletType_REPLICA,
			Keyspace: "testkeyspace",
			Shard:    "-",
		},
		{
			Alias: &topodatapb.TabletAlias{
				Cell: "zone1",
				Uid:  102,
			},
			Type:     topodatapb.TabletType_REPLICA,
			Keyspace: "testkeyspace",
			Shard:    "-",
			Hostname: "most up-to-date position, wins election",
		},
	}
	keyspace := "testkeyspace"
	shard := "-"
	ts := memorytopo.NewServer("zone1")

	ctx := context.Background()
	logger := logutil.NewMemoryLogger()

	testutil.AddShards(ctx, t, ts, shards...)
	testutil.AddTablets(ctx, t, ts, &testutil.AddTabletOptions{
		AlsoSetShardPrimary: true,
		SkipShardCreation:   false,
	}, tablets...)

	erp := NewEmergencyReparenter(ts, tmc, logger)

	// run a successful ers
	_, err := erp.ReparentShard(ctx, keyspace, shard, emergencyReparentOps)
	require.NoError(t, err)

	// check the counter values
	require.EqualValues(t, 1, ersCounter.Get())
	require.EqualValues(t, 1, ersSuccessCounter.Get())
	require.EqualValues(t, 0, ersFailureCounter.Get())

	// set emergencyReparentOps to request a non existent tablet
	emergencyReparentOps.NewPrimaryAlias = &topodatapb.TabletAlias{
		Cell: "bogus",
		Uid:  100,
	}

	// run a failing ers
	_, err = erp.ReparentShard(ctx, keyspace, shard, emergencyReparentOps)
	require.Error(t, err)

	// check the counter values
	require.EqualValues(t, 2, ersCounter.Get())
	require.EqualValues(t, 1, ersSuccessCounter.Get())
	require.EqualValues(t, 1, ersFailureCounter.Get())
}

func TestEmergencyReparenter_findMostAdvanced(t *testing.T) {
	sid1 := mysql.SID{0, 1, 2, 3, 4, 5, 6, 7, 8, 9, 10, 11, 12, 13, 14, 15}
	mysqlGTID1 := mysql.Mysql56GTID{
		Server:   sid1,
		Sequence: 9,
	}
	mysqlGTID2 := mysql.Mysql56GTID{
		Server:   sid1,
		Sequence: 10,
	}
	mysqlGTID3 := mysql.Mysql56GTID{
		Server:   sid1,
		Sequence: 11,
	}

	positionMostAdvanced := mysql.Position{GTIDSet: mysql.Mysql56GTIDSet{}}
	positionMostAdvanced.GTIDSet = positionMostAdvanced.GTIDSet.AddGTID(mysqlGTID1)
	positionMostAdvanced.GTIDSet = positionMostAdvanced.GTIDSet.AddGTID(mysqlGTID2)
	positionMostAdvanced.GTIDSet = positionMostAdvanced.GTIDSet.AddGTID(mysqlGTID3)

	positionIntermediate1 := mysql.Position{GTIDSet: mysql.Mysql56GTIDSet{}}
	positionIntermediate1.GTIDSet = positionIntermediate1.GTIDSet.AddGTID(mysqlGTID1)

	positionIntermediate2 := mysql.Position{GTIDSet: mysql.Mysql56GTIDSet{}}
	positionIntermediate2.GTIDSet = positionIntermediate2.GTIDSet.AddGTID(mysqlGTID1)
	positionIntermediate2.GTIDSet = positionIntermediate2.GTIDSet.AddGTID(mysqlGTID2)

	positionOnly2 := mysql.Position{GTIDSet: mysql.Mysql56GTIDSet{}}
	positionOnly2.GTIDSet = positionOnly2.GTIDSet.AddGTID(mysqlGTID2)

	positionEmpty := mysql.Position{GTIDSet: mysql.Mysql56GTIDSet{}}

	tests := []struct {
		name                 string
		validCandidates      map[string]mysql.Position
		tabletMap            map[string]*topo.TabletInfo
		emergencyReparentOps EmergencyReparentOptions
		result               *topodatapb.Tablet
		err                  string
	}{
		{
			name: "choose most advanced",
			validCandidates: map[string]mysql.Position{
				"zone1-0000000100": positionMostAdvanced,
				"zone1-0000000101": positionIntermediate1,
				"zone1-0000000102": positionIntermediate2,
			},
			tabletMap: map[string]*topo.TabletInfo{
				"zone1-0000000100": {
					Tablet: &topodatapb.Tablet{
						Alias: &topodatapb.TabletAlias{
							Cell: "zone1",
							Uid:  100,
						},
					},
				},
				"zone1-0000000101": {
					Tablet: &topodatapb.Tablet{
						Alias: &topodatapb.TabletAlias{
							Cell: "zone1",
							Uid:  101,
						},
					},
				},
				"zone1-0000000102": {
					Tablet: &topodatapb.Tablet{
						Alias: &topodatapb.TabletAlias{
							Cell: "zone1",
							Uid:  102,
						},
					},
				},
				"zone1-0000000404": {
					Tablet: &topodatapb.Tablet{
						Alias: &topodatapb.TabletAlias{
							Cell: "zone1",
							Uid:  404,
						},
						Hostname: "ignored tablet",
					},
				},
			},
			result: &topodatapb.Tablet{
				Alias: &topodatapb.TabletAlias{
					Cell: "zone1",
					Uid:  100,
				},
			},
		}, {
			name: "choose most advanced with the best promotion rule",
			validCandidates: map[string]mysql.Position{
				"zone1-0000000100": positionMostAdvanced,
				"zone1-0000000101": positionIntermediate1,
				"zone1-0000000102": positionMostAdvanced,
			},
			tabletMap: map[string]*topo.TabletInfo{
				"zone1-0000000100": {
					Tablet: &topodatapb.Tablet{
						Alias: &topodatapb.TabletAlias{
							Cell: "zone1",
							Uid:  100,
						},
						Type: topodatapb.TabletType_PRIMARY,
					},
				},
				"zone1-0000000101": {
					Tablet: &topodatapb.Tablet{
						Alias: &topodatapb.TabletAlias{
							Cell: "zone1",
							Uid:  101,
						},
					},
				},
				"zone1-0000000102": {
					Tablet: &topodatapb.Tablet{
						Alias: &topodatapb.TabletAlias{
							Cell: "zone1",
							Uid:  102,
						},
						Type: topodatapb.TabletType_RDONLY,
					},
				},
				"zone1-0000000404": {
					Tablet: &topodatapb.Tablet{
						Alias: &topodatapb.TabletAlias{
							Cell: "zone1",
							Uid:  404,
						},
						Hostname: "ignored tablet",
					},
				},
			},
			result: &topodatapb.Tablet{
				Alias: &topodatapb.TabletAlias{
					Cell: "zone1",
					Uid:  100,
				},
			},
		}, {
			name: "choose most advanced with explicit request",
			emergencyReparentOps: EmergencyReparentOptions{NewPrimaryAlias: &topodatapb.TabletAlias{
				Cell: "zone1",
				Uid:  102,
			}},
			validCandidates: map[string]mysql.Position{
				"zone1-0000000100": positionMostAdvanced,
				"zone1-0000000101": positionIntermediate1,
				"zone1-0000000102": positionMostAdvanced,
			},
			tabletMap: map[string]*topo.TabletInfo{
				"zone1-0000000100": {
					Tablet: &topodatapb.Tablet{
						Alias: &topodatapb.TabletAlias{
							Cell: "zone1",
							Uid:  100,
						},
						Type: topodatapb.TabletType_PRIMARY,
					},
				},
				"zone1-0000000101": {
					Tablet: &topodatapb.Tablet{
						Alias: &topodatapb.TabletAlias{
							Cell: "zone1",
							Uid:  101,
						},
					},
				},
				"zone1-0000000102": {
					Tablet: &topodatapb.Tablet{
						Alias: &topodatapb.TabletAlias{
							Cell: "zone1",
							Uid:  102,
						},
						Type: topodatapb.TabletType_RDONLY,
					},
				},
				"zone1-0000000404": {
					Tablet: &topodatapb.Tablet{
						Alias: &topodatapb.TabletAlias{
							Cell: "zone1",
							Uid:  404,
						},
						Hostname: "ignored tablet",
					},
				},
			},
			result: &topodatapb.Tablet{
				Alias: &topodatapb.TabletAlias{
					Cell: "zone1",
					Uid:  102,
				},
			},
		}, {
			name: "split brain detection",
			emergencyReparentOps: EmergencyReparentOptions{NewPrimaryAlias: &topodatapb.TabletAlias{
				Cell: "zone1",
				Uid:  102,
			}},
			validCandidates: map[string]mysql.Position{
				"zone1-0000000100": positionOnly2,
				"zone1-0000000101": positionIntermediate1,
				"zone1-0000000102": positionEmpty,
			},
			tabletMap: map[string]*topo.TabletInfo{
				"zone1-0000000100": {
					Tablet: &topodatapb.Tablet{
						Alias: &topodatapb.TabletAlias{
							Cell: "zone1",
							Uid:  100,
						},
						Type: topodatapb.TabletType_PRIMARY,
					},
				},
				"zone1-0000000101": {
					Tablet: &topodatapb.Tablet{
						Alias: &topodatapb.TabletAlias{
							Cell: "zone1",
							Uid:  101,
						},
					},
				},
				"zone1-0000000102": {
					Tablet: &topodatapb.Tablet{
						Alias: &topodatapb.TabletAlias{
							Cell: "zone1",
							Uid:  102,
						},
						Type: topodatapb.TabletType_RDONLY,
					},
				},
				"zone1-0000000404": {
					Tablet: &topodatapb.Tablet{
						Alias: &topodatapb.TabletAlias{
							Cell: "zone1",
							Uid:  404,
						},
						Hostname: "ignored tablet",
					},
				},
			},
			err: "split brain detected between servers",
		},
	}

	_ = SetDurabilityPolicy("none")

	for _, test := range tests {
		t.Run(test.name, func(t *testing.T) {
			erp := NewEmergencyReparenter(nil, nil, logutil.NewMemoryLogger())

			winningTablet, _, err := erp.findMostAdvanced(test.validCandidates, test.tabletMap, test.emergencyReparentOps)
			if test.err != "" {
				assert.Error(t, err)
				assert.Contains(t, err.Error(), test.err)
			} else {
				assert.NoError(t, err)
				assert.True(t, topoproto.TabletAliasEqual(test.result.Alias, winningTablet.Alias))
			}
		})
	}
}

func TestEmergencyReparenter_reparentReplicas(t *testing.T) {
	t.Parallel()

	tests := []struct {
		name                  string
		emergencyReparentOps  EmergencyReparentOptions
		tmc                   *testutil.TabletManagerClient
		unlockTopo            bool
		newPrimaryTabletAlias string
		ts                    *topo.Server
		keyspace              string
		shard                 string
		tablets               []*topodatapb.Tablet
		tabletMap             map[string]*topo.TabletInfo
		statusMap             map[string]*replicationdatapb.StopReplicationStatus
		shouldErr             bool
		errShouldContain      string
	}{
		{
			name:                 "success",
			emergencyReparentOps: EmergencyReparentOptions{IgnoreReplicas: sets.NewString("zone1-0000000404")},
			tmc: &testutil.TabletManagerClient{
				PopulateReparentJournalResults: map[string]error{
					"zone1-0000000100": nil,
				},
				PrimaryPositionResults: map[string]struct {
					Position string
					Error    error
				}{
					"zone1-0000000100": {
						Error: nil,
					},
				},
				SetReplicationSourceResults: map[string]error{
					"zone1-0000000101": nil,
					"zone1-0000000102": nil,
					"zone1-0000000404": assert.AnError, // okay, because we're ignoring it.
				},
			},
			newPrimaryTabletAlias: "zone1-0000000100",
			tabletMap: map[string]*topo.TabletInfo{
				"zone1-0000000100": {
					Tablet: &topodatapb.Tablet{
						Alias: &topodatapb.TabletAlias{
							Cell: "zone1",
							Uid:  100,
						},
						Hostname: "primary-elect",
					},
				},
				"zone1-0000000101": {
					Tablet: &topodatapb.Tablet{
						Alias: &topodatapb.TabletAlias{
							Cell: "zone1",
							Uid:  101,
						},
					},
				},
				"zone1-0000000102": {
					Tablet: &topodatapb.Tablet{
						Alias: &topodatapb.TabletAlias{
							Cell: "zone1",
							Uid:  102,
						},
						Hostname: "requires force start",
					},
				},
				"zone1-0000000404": {
					Tablet: &topodatapb.Tablet{
						Alias: &topodatapb.TabletAlias{
							Cell: "zone1",
							Uid:  404,
						},
						Hostname: "ignored tablet",
					},
				},
			},
			statusMap: map[string]*replicationdatapb.StopReplicationStatus{
				"zone1-0000000101": { // forceStart = false
					Before: &replicationdatapb.Status{
						IoThreadRunning:  false,
						SqlThreadRunning: false,
					},
				},
				"zone1-0000000102": { // forceStart = true
					Before: &replicationdatapb.Status{
						IoThreadRunning:  true,
						SqlThreadRunning: true,
					},
				},
			},
			keyspace:  "testkeyspace",
			shard:     "-",
			ts:        memorytopo.NewServer("zone1"),
			shouldErr: false,
		},
		{
			name:                 "PrimaryPosition error",
			emergencyReparentOps: EmergencyReparentOptions{},
			tmc: &testutil.TabletManagerClient{
				PrimaryPositionResults: map[string]struct {
					Position string
					Error    error
				}{
					"zone1-0000000100": {
						Error: fmt.Errorf("primary position error"),
					},
				},
			},
			newPrimaryTabletAlias: "zone1-0000000100",
			tabletMap: map[string]*topo.TabletInfo{
				"zone1-0000000100": {
					Tablet: &topodatapb.Tablet{
						Alias: &topodatapb.TabletAlias{
							Cell: "zone1",
							Uid:  100,
						},
					},
				},
				"zone1-0000000101": {
					Tablet: &topodatapb.Tablet{
						Alias: &topodatapb.TabletAlias{
							Cell: "zone1",
							Uid:  101,
						},
					},
				},
			},
			statusMap:        map[string]*replicationdatapb.StopReplicationStatus{},
			keyspace:         "testkeyspace",
			shard:            "-",
			ts:               memorytopo.NewServer("zone1"),
			shouldErr:        true,
			errShouldContain: "primary position error",
		},
		{
			name:                 "cannot repopulate reparent journal on new primary",
			emergencyReparentOps: EmergencyReparentOptions{},
			tmc: &testutil.TabletManagerClient{
				PopulateReparentJournalResults: map[string]error{
					"zone1-0000000100": assert.AnError,
				},
				PrimaryPositionResults: map[string]struct {
					Position string
					Error    error
				}{
					"zone1-0000000100": {
						Error: nil,
					},
				},
			},
			newPrimaryTabletAlias: "zone1-0000000100",
			tabletMap: map[string]*topo.TabletInfo{
				"zone1-0000000100": {
					Tablet: &topodatapb.Tablet{
						Alias: &topodatapb.TabletAlias{
							Cell: "zone1",
							Uid:  100,
						},
					},
				},
				"zone1-0000000101": {
					Tablet: &topodatapb.Tablet{
						Alias: &topodatapb.TabletAlias{
							Cell: "zone1",
							Uid:  101,
						},
					},
				},
			},
			statusMap:        map[string]*replicationdatapb.StopReplicationStatus{},
			keyspace:         "testkeyspace",
			shard:            "-",
			ts:               memorytopo.NewServer("zone1"),
			shouldErr:        true,
			errShouldContain: "failed to PopulateReparentJournal on primary",
		},
		{
			name:                 "all replicas failing to SetReplicationSource does fail the promotion",
			emergencyReparentOps: EmergencyReparentOptions{},
			tmc: &testutil.TabletManagerClient{
				PopulateReparentJournalResults: map[string]error{
					"zone1-0000000100": nil,
				},
				PrimaryPositionResults: map[string]struct {
					Position string
					Error    error
				}{
					"zone1-0000000100": {
						Error: nil,
					},
				},

				SetReplicationSourceResults: map[string]error{
					// everyone fails, we all fail
					"zone1-0000000101": assert.AnError,
					"zone1-0000000102": assert.AnError,
				},
			},
			newPrimaryTabletAlias: "zone1-0000000100",
			tabletMap: map[string]*topo.TabletInfo{
				"zone1-0000000100": {
					Tablet: &topodatapb.Tablet{
						Alias: &topodatapb.TabletAlias{
							Cell: "zone1",
							Uid:  100,
						},
					},
				},
				"zone1-0000000101": {
					Tablet: &topodatapb.Tablet{
						Alias: &topodatapb.TabletAlias{
							Cell: "zone1",
							Uid:  101,
						},
					},
				},
				"zone1-00000000102": {
					Tablet: &topodatapb.Tablet{
						Alias: &topodatapb.TabletAlias{
							Cell: "zone1",
							Uid:  102,
						},
					},
				},
			},
			statusMap:        map[string]*replicationdatapb.StopReplicationStatus{},
			keyspace:         "testkeyspace",
			shard:            "-",
			ts:               memorytopo.NewServer("zone1"),
			shouldErr:        true,
			errShouldContain: " replica(s) failed",
		},
		{
			name:                 "all replicas slow to SetReplicationSource does fail the promotion",
			emergencyReparentOps: EmergencyReparentOptions{WaitReplicasTimeout: time.Millisecond * 10},
			tmc: &testutil.TabletManagerClient{
				PopulateReparentJournalResults: map[string]error{
					"zone1-0000000100": nil,
				},
				PrimaryPositionResults: map[string]struct {
					Position string
					Error    error
				}{
					"zone1-0000000100": {
						Error: nil,
					},
				},
				SetReplicationSourceDelays: map[string]time.Duration{
					// nothing is failing, we're just slow
					"zone1-0000000101": time.Millisecond * 100,
					"zone1-0000000102": time.Millisecond * 75,
				},
				SetReplicationSourceResults: map[string]error{
					"zone1-0000000101": nil,
					"zone1-0000000102": nil,
				},
			},
			newPrimaryTabletAlias: "zone1-0000000100",
			tabletMap: map[string]*topo.TabletInfo{
				"zone1-0000000100": {
					Tablet: &topodatapb.Tablet{
						Alias: &topodatapb.TabletAlias{
							Cell: "zone1",
							Uid:  100,
						},
					},
				},
				"zone1-0000000101": {
					Tablet: &topodatapb.Tablet{
						Alias: &topodatapb.TabletAlias{
							Cell: "zone1",
							Uid:  101,
						},
					},
				},
				"zone1-0000000102": {
					Tablet: &topodatapb.Tablet{
						Alias: &topodatapb.TabletAlias{
							Cell: "zone1",
							Uid:  102,
						},
					},
				},
			},
			statusMap:        map[string]*replicationdatapb.StopReplicationStatus{},
			shouldErr:        true,
			keyspace:         "testkeyspace",
			shard:            "-",
			ts:               memorytopo.NewServer("zone1"),
			errShouldContain: "context deadline exceeded",
		},
		{
			name:                 "one replica failing to SetReplicationSource does not fail the promotion",
			emergencyReparentOps: EmergencyReparentOptions{},
			tmc: &testutil.TabletManagerClient{
				PopulateReparentJournalResults: map[string]error{
					"zone1-0000000100": nil,
				},
				PrimaryPositionResults: map[string]struct {
					Position string
					Error    error
				}{
					"zone1-0000000100": {
						Error: nil,
					},
				},
				SetReplicationSourceResults: map[string]error{
					"zone1-0000000101": nil, // this one succeeds, so we're good
					"zone1-0000000102": assert.AnError,
				},
			},
			newPrimaryTabletAlias: "zone1-0000000100",
			tabletMap: map[string]*topo.TabletInfo{
				"zone1-0000000100": {
					Tablet: &topodatapb.Tablet{
						Alias: &topodatapb.TabletAlias{
							Cell: "zone1",
							Uid:  100,
						},
					},
				},
				"zone1-0000000101": {
					Tablet: &topodatapb.Tablet{
						Alias: &topodatapb.TabletAlias{
							Cell: "zone1",
							Uid:  101,
						},
					},
				},
				"zone1-0000000102": {
					Tablet: &topodatapb.Tablet{
						Alias: &topodatapb.TabletAlias{
							Cell: "zone1",
							Uid:  102,
						},
					},
				},
			},
			statusMap: map[string]*replicationdatapb.StopReplicationStatus{},
			keyspace:  "testkeyspace",
			shard:     "-",
			ts:        memorytopo.NewServer("zone1"),
			shouldErr: false,
		},
	}

	for _, tt := range tests {
		tt := tt

		t.Run(tt.name, func(t *testing.T) {
			t.Parallel()

			ctx := context.Background()
			logger := logutil.NewMemoryLogger()
			ev := &events.Reparent{}

			testutil.AddShards(ctx, t, tt.ts, &vtctldatapb.Shard{
				Keyspace: tt.keyspace,
				Name:     tt.shard,
			})

			if !tt.unlockTopo {
				var (
					unlock func(*error)
					lerr   error
				)

				ctx, unlock, lerr = tt.ts.LockShard(ctx, tt.keyspace, tt.shard, "test lock")
				require.NoError(t, lerr, "could not lock %s/%s for test", tt.keyspace, tt.shard)

				defer func() {
					unlock(&lerr)
					require.NoError(t, lerr, "could not unlock %s/%s after test", tt.keyspace, tt.shard)
				}()
			}
			tabletInfo := tt.tabletMap[tt.newPrimaryTabletAlias]

			erp := NewEmergencyReparenter(tt.ts, tt.tmc, logger)
			_, err := erp.reparentReplicas(ctx, ev, tabletInfo.Tablet, tt.tabletMap, tt.statusMap, tt.emergencyReparentOps, false /* waitForAllReplicas */, true /* populateReparentJournal */)
			if tt.shouldErr {
				assert.Error(t, err)
				assert.Contains(t, err.Error(), tt.errShouldContain)
				return
			}

			assert.NoError(t, err)
		})
	}
}

func TestEmergencyReparenter_promoteIntermediateSource(t *testing.T) {
	t.Parallel()

	tests := []struct {
		name                  string
		emergencyReparentOps  EmergencyReparentOptions
		tmc                   *testutil.TabletManagerClient
		unlockTopo            bool
		newSourceTabletAlias  string
		ts                    *topo.Server
		keyspace              string
		shard                 string
		tablets               []*topodatapb.Tablet
		validCandidateTablets []*topodatapb.Tablet
		tabletMap             map[string]*topo.TabletInfo
		statusMap             map[string]*replicationdatapb.StopReplicationStatus
		shouldErr             bool
		errShouldContain      string
		result                []*topodatapb.Tablet
	}{
		{
			name:                 "success",
			emergencyReparentOps: EmergencyReparentOptions{IgnoreReplicas: sets.NewString("zone1-0000000404")},
			tmc: &testutil.TabletManagerClient{
				PopulateReparentJournalResults: map[string]error{
					"zone1-0000000100": nil,
				},
				PrimaryPositionResults: map[string]struct {
					Position string
					Error    error
				}{
					"zone1-0000000100": {
						Error: nil,
					},
				},
				SetReplicationSourceResults: map[string]error{
					"zone1-0000000101": nil,
					"zone1-0000000102": nil,
					"zone1-0000000404": assert.AnError, // okay, because we're ignoring it.
				},
			},
			newSourceTabletAlias: "zone1-0000000100",
			tabletMap: map[string]*topo.TabletInfo{
				"zone1-0000000100": {
					Tablet: &topodatapb.Tablet{
						Alias: &topodatapb.TabletAlias{
							Cell: "zone1",
							Uid:  100,
						},
						Hostname: "primary-elect",
					},
				},
				"zone1-0000000101": {
					Tablet: &topodatapb.Tablet{
						Alias: &topodatapb.TabletAlias{
							Cell: "zone1",
							Uid:  101,
						},
					},
				},
				"zone1-0000000102": {
					Tablet: &topodatapb.Tablet{
						Alias: &topodatapb.TabletAlias{
							Cell: "zone1",
							Uid:  102,
						},
						Hostname: "requires force start",
					},
				},
				"zone1-0000000404": {
					Tablet: &topodatapb.Tablet{
						Alias: &topodatapb.TabletAlias{
							Cell: "zone1",
							Uid:  404,
						},
						Hostname: "ignored tablet",
					},
				},
			},
			statusMap: map[string]*replicationdatapb.StopReplicationStatus{
				"zone1-0000000101": { // forceStart = false
					Before: &replicationdatapb.Status{
						IoThreadRunning:  false,
						SqlThreadRunning: false,
					},
				},
				"zone1-0000000102": { // forceStart = true
					Before: &replicationdatapb.Status{
						IoThreadRunning:  true,
						SqlThreadRunning: true,
					},
				},
			},
			keyspace:  "testkeyspace",
			shard:     "-",
			ts:        memorytopo.NewServer("zone1"),
			shouldErr: false,
			result: []*topodatapb.Tablet{
				{
					Alias: &topodatapb.TabletAlias{
						Cell: "zone1",
						Uid:  100,
					},
					Hostname: "primary-elect",
				}, {
					Alias: &topodatapb.TabletAlias{
						Cell: "zone1",
						Uid:  101,
					},
				},
				{
					Alias: &topodatapb.TabletAlias{
						Cell: "zone1",
						Uid:  102,
					},
					Hostname: "requires force start",
				},
			},
			validCandidateTablets: []*topodatapb.Tablet{
				{
					Alias: &topodatapb.TabletAlias{
						Cell: "zone1",
						Uid:  100,
					},
					Hostname: "primary-elect",
				}, {
					Alias: &topodatapb.TabletAlias{
						Cell: "zone1",
						Uid:  101,
					},
				},
				{
					Alias: &topodatapb.TabletAlias{
						Cell: "zone1",
						Uid:  102,
					},
					Hostname: "requires force start",
				},
			},
		},
		{
			name:                 "all replicas failed",
			emergencyReparentOps: EmergencyReparentOptions{},
			tmc: &testutil.TabletManagerClient{
				PopulateReparentJournalResults: map[string]error{
					"zone1-0000000100": nil,
				},
				PrimaryPositionResults: map[string]struct {
					Position string
					Error    error
				}{
					"zone1-0000000100": {
						Error: nil,
					},
				},

				SetReplicationSourceResults: map[string]error{
					// everyone fails, we all fail
					"zone1-0000000101": assert.AnError,
					"zone1-0000000102": assert.AnError,
				},
			},
			newSourceTabletAlias: "zone1-0000000100",
			tabletMap: map[string]*topo.TabletInfo{
				"zone1-0000000100": {
					Tablet: &topodatapb.Tablet{
						Alias: &topodatapb.TabletAlias{
							Cell: "zone1",
							Uid:  100,
						},
					},
				},
				"zone1-0000000101": {
					Tablet: &topodatapb.Tablet{
						Alias: &topodatapb.TabletAlias{
							Cell: "zone1",
							Uid:  101,
						},
					},
				},
				"zone1-00000000102": {
					Tablet: &topodatapb.Tablet{
						Alias: &topodatapb.TabletAlias{
							Cell: "zone1",
							Uid:  102,
						},
					},
				},
			},
			validCandidateTablets: []*topodatapb.Tablet{
				{
					Alias: &topodatapb.TabletAlias{
						Cell: "zone1",
						Uid:  100,
					},
					Hostname: "primary-elect",
				}, {
					Alias: &topodatapb.TabletAlias{
						Cell: "zone1",
						Uid:  101,
					},
				},
				{
					Alias: &topodatapb.TabletAlias{
						Cell: "zone1",
						Uid:  102,
					},
					Hostname: "requires force start",
				},
			},
			statusMap:        map[string]*replicationdatapb.StopReplicationStatus{},
			keyspace:         "testkeyspace",
			shard:            "-",
			ts:               memorytopo.NewServer("zone1"),
			shouldErr:        true,
			errShouldContain: " replica(s) failed",
		},
		{
			name:                 "one replica failed",
			emergencyReparentOps: EmergencyReparentOptions{},
			tmc: &testutil.TabletManagerClient{
				PopulateReparentJournalResults: map[string]error{
					"zone1-0000000100": nil,
				},
				PrimaryPositionResults: map[string]struct {
					Position string
					Error    error
				}{
					"zone1-0000000100": {
						Error: nil,
					},
				},
				SetReplicationSourceResults: map[string]error{
					"zone1-0000000101": nil, // this one succeeds, so we're good
					"zone1-0000000102": assert.AnError,
				},
			},
			newSourceTabletAlias: "zone1-0000000100",
			tabletMap: map[string]*topo.TabletInfo{
				"zone1-0000000100": {
					Tablet: &topodatapb.Tablet{
						Alias: &topodatapb.TabletAlias{
							Cell: "zone1",
							Uid:  100,
						},
					},
				},
				"zone1-0000000101": {
					Tablet: &topodatapb.Tablet{
						Alias: &topodatapb.TabletAlias{
							Cell: "zone1",
							Uid:  101,
						},
					},
				},
				"zone1-0000000102": {
					Tablet: &topodatapb.Tablet{
						Alias: &topodatapb.TabletAlias{
							Cell: "zone1",
							Uid:  102,
						},
					},
				},
			},
			statusMap: map[string]*replicationdatapb.StopReplicationStatus{},
			keyspace:  "testkeyspace",
			shard:     "-",
			ts:        memorytopo.NewServer("zone1"),
			shouldErr: false,
			validCandidateTablets: []*topodatapb.Tablet{
				{
					Alias: &topodatapb.TabletAlias{
						Cell: "zone1",
						Uid:  100,
					},
					Hostname: "primary-elect",
				}, {
					Alias: &topodatapb.TabletAlias{
						Cell: "zone1",
						Uid:  101,
					},
				},
				{
					Alias: &topodatapb.TabletAlias{
						Cell: "zone1",
						Uid:  102,
					},
					Hostname: "requires force start",
				},
			},
			result: []*topodatapb.Tablet{
				{
					Alias: &topodatapb.TabletAlias{
						Cell: "zone1",
						Uid:  100,
					},
				}, {
					Alias: &topodatapb.TabletAlias{
						Cell: "zone1",
						Uid:  101,
					},
				},
			},
		},
		{
			name:                 "success - filter using valid candidate list",
			emergencyReparentOps: EmergencyReparentOptions{},
			tmc: &testutil.TabletManagerClient{
				PopulateReparentJournalResults: map[string]error{
					"zone1-0000000100": nil,
				},
				PrimaryPositionResults: map[string]struct {
					Position string
					Error    error
				}{
					"zone1-0000000100": {
						Error: nil,
					},
				},
				SetReplicationSourceResults: map[string]error{
					"zone1-0000000101": nil,
					"zone1-0000000102": nil,
				},
			},
			newSourceTabletAlias: "zone1-0000000100",
			tabletMap: map[string]*topo.TabletInfo{
				"zone1-0000000100": {
					Tablet: &topodatapb.Tablet{
						Alias: &topodatapb.TabletAlias{
							Cell: "zone1",
							Uid:  100,
						},
						Hostname: "primary-elect",
					},
				},
				"zone1-0000000101": {
					Tablet: &topodatapb.Tablet{
						Alias: &topodatapb.TabletAlias{
							Cell: "zone1",
							Uid:  101,
						},
					},
				},
				"zone1-0000000102": {
					Tablet: &topodatapb.Tablet{
						Alias: &topodatapb.TabletAlias{
							Cell: "zone1",
							Uid:  102,
						},
						Hostname: "requires force start",
					},
				},
			},
			statusMap: map[string]*replicationdatapb.StopReplicationStatus{
				"zone1-0000000101": { // forceStart = false
					Before: &replicationdatapb.Status{
						IoThreadRunning:  false,
						SqlThreadRunning: false,
					},
				},
				"zone1-0000000102": { // forceStart = true
					Before: &replicationdatapb.Status{
						IoThreadRunning:  true,
						SqlThreadRunning: true,
					},
				},
			},
			keyspace:  "testkeyspace",
			shard:     "-",
			ts:        memorytopo.NewServer("zone1"),
			shouldErr: false,
			result: []*topodatapb.Tablet{
				{
					Alias: &topodatapb.TabletAlias{
						Cell: "zone1",
						Uid:  100,
					},
					Hostname: "primary-elect",
				}, {
					Alias: &topodatapb.TabletAlias{
						Cell: "zone1",
						Uid:  101,
					},
				},
			},
			validCandidateTablets: []*topodatapb.Tablet{
				{
					Alias: &topodatapb.TabletAlias{
						Cell: "zone1",
						Uid:  100,
					},
					Hostname: "primary-elect",
				}, {
					Alias: &topodatapb.TabletAlias{
						Cell: "zone1",
						Uid:  101,
					},
				},
			},
		},
	}

	_ = SetDurabilityPolicy("none")
	for _, tt := range tests {
		tt := tt

		t.Run(tt.name, func(t *testing.T) {
			t.Parallel()

			ctx := context.Background()
			logger := logutil.NewMemoryLogger()
			ev := &events.Reparent{}

			testutil.AddShards(ctx, t, tt.ts, &vtctldatapb.Shard{
				Keyspace: tt.keyspace,
				Name:     tt.shard,
			})

			if !tt.unlockTopo {
				var (
					unlock func(*error)
					lerr   error
				)

				ctx, unlock, lerr = tt.ts.LockShard(ctx, tt.keyspace, tt.shard, "test lock")
				require.NoError(t, lerr, "could not lock %s/%s for test", tt.keyspace, tt.shard)

				defer func() {
					unlock(&lerr)
					require.NoError(t, lerr, "could not unlock %s/%s after test", tt.keyspace, tt.shard)
				}()
			}
			tabletInfo := tt.tabletMap[tt.newSourceTabletAlias]

			erp := NewEmergencyReparenter(tt.ts, tt.tmc, logger)
			res, err := erp.promoteIntermediateSource(ctx, ev, tabletInfo.Tablet, tt.tabletMap, tt.statusMap, tt.validCandidateTablets, tt.emergencyReparentOps)
			if tt.shouldErr {
				assert.Error(t, err)
				assert.Contains(t, err.Error(), tt.errShouldContain)
				return
			}

			assert.NoError(t, err)
			require.Equal(t, len(tt.result), len(res))
			for idx, tablet := range res {
				assert.EqualValues(t, topoproto.TabletAliasString(tt.result[idx].Alias), topoproto.TabletAliasString(tablet.Alias))
			}
		})
	}
}

func TestEmergencyReparenter_identifyPrimaryCandidate(t *testing.T) {
	tests := []struct {
		name                 string
		emergencyReparentOps EmergencyReparentOptions
		intermediateSource   *topodatapb.Tablet
		prevPrimary          *topodatapb.Tablet
		validCandidates      []*topodatapb.Tablet
		tabletMap            map[string]*topo.TabletInfo
		err                  string
		result               *topodatapb.Tablet
	}{
		{
			name: "explicit request for a primary tablet",
			emergencyReparentOps: EmergencyReparentOptions{NewPrimaryAlias: &topodatapb.TabletAlias{
				Cell: "zone1",
				Uid:  100,
			}},
			intermediateSource: nil,
			prevPrimary:        nil,
			validCandidates: []*topodatapb.Tablet{
				{
					Alias: &topodatapb.TabletAlias{
						Cell: "zone1",
						Uid:  100,
					},
				},
			},
			tabletMap: map[string]*topo.TabletInfo{
				"zone1-0000000100": {
					Tablet: &topodatapb.Tablet{
						Alias: &topodatapb.TabletAlias{
							Cell: "zone1",
							Uid:  100,
						},
					},
				},
			},
			result: &topodatapb.Tablet{
				Alias: &topodatapb.TabletAlias{
					Cell: "zone1",
					Uid:  100,
				},
			},
		}, {
			name:            "empty valid list",
			validCandidates: nil,
			err:             "no valid candidates for emergency reparent",
		}, {
			name: "explicit request for a primary tablet not in valid list",
			emergencyReparentOps: EmergencyReparentOptions{NewPrimaryAlias: &topodatapb.TabletAlias{
				Cell: "zone1",
				Uid:  100,
			}},
			intermediateSource: nil,
			prevPrimary:        nil,
			validCandidates: []*topodatapb.Tablet{
				{
					Alias: &topodatapb.TabletAlias{
						Cell: "zone1",
						Uid:  101,
					},
				},
			},
			tabletMap: map[string]*topo.TabletInfo{
				"zone1-0000000100": {
					Tablet: &topodatapb.Tablet{
						Alias: &topodatapb.TabletAlias{
							Cell: "zone1",
							Uid:  100,
						},
					},
				},
			},
			err: "requested candidate zone1-0000000100 is not in valid candidates list",
		}, {
			name: "explicit request for a primary tablet not in tablet map",
			emergencyReparentOps: EmergencyReparentOptions{NewPrimaryAlias: &topodatapb.TabletAlias{
				Cell: "zone1",
				Uid:  100,
			}},
			intermediateSource: nil,
			prevPrimary:        nil,
			validCandidates: []*topodatapb.Tablet{
				{
					Alias: &topodatapb.TabletAlias{
						Cell: "zone1",
						Uid:  100,
					},
				},
			},
			tabletMap: map[string]*topo.TabletInfo{},
			err:       "candidate zone1-0000000100 not found in the tablet map; this an impossible situation",
		}, {
			name:                 "preferred candidate in the same cell same as our replica",
			emergencyReparentOps: EmergencyReparentOptions{PreventCrossCellPromotion: true},
			intermediateSource: &topodatapb.Tablet{
				Alias: &topodatapb.TabletAlias{
					Cell: "zone1",
					Uid:  100,
				},
			},
			prevPrimary: &topodatapb.Tablet{
				Alias: &topodatapb.TabletAlias{
					Cell: "zone1",
				},
			},
			validCandidates: []*topodatapb.Tablet{
				{
					Alias: &topodatapb.TabletAlias{
						Cell: "zone1",
						Uid:  100,
					},
					Type: topodatapb.TabletType_REPLICA,
				}, {
					Alias: &topodatapb.TabletAlias{
						Cell: "zone1",
						Uid:  101,
					},
					Type: topodatapb.TabletType_REPLICA,
				}, {
					Alias: &topodatapb.TabletAlias{
						Cell: "zone1",
						Uid:  102,
					},
					Type: topodatapb.TabletType_RDONLY,
				}, {
					Alias: &topodatapb.TabletAlias{
						Cell: "zone2",
						Uid:  100,
					},
					Type: topodatapb.TabletType_RDONLY,
				}, {
					Alias: &topodatapb.TabletAlias{
						Cell: "zone2",
						Uid:  101,
					},
					Type: topodatapb.TabletType_PRIMARY,
				},
			},
			tabletMap: nil,
			result: &topodatapb.Tablet{
				Alias: &topodatapb.TabletAlias{
					Cell: "zone1",
					Uid:  100,
				},
			},
		}, {
			name:                 "preferred candidate in the same cell different from original replica",
			emergencyReparentOps: EmergencyReparentOptions{PreventCrossCellPromotion: true},
			intermediateSource: &topodatapb.Tablet{
				Alias: &topodatapb.TabletAlias{
					Cell: "zone1",
					Uid:  100,
				},
			},
			prevPrimary: &topodatapb.Tablet{
				Alias: &topodatapb.TabletAlias{
					Cell: "zone1",
				},
			},
			validCandidates: []*topodatapb.Tablet{
				{
					Alias: &topodatapb.TabletAlias{
						Cell: "zone1",
						Uid:  100,
					},
					Type: topodatapb.TabletType_RDONLY,
				}, {
					Alias: &topodatapb.TabletAlias{
						Cell: "zone1",
						Uid:  101,
					},
					Type: topodatapb.TabletType_REPLICA,
				}, {
					Alias: &topodatapb.TabletAlias{
						Cell: "zone1",
						Uid:  102,
					},
					Type: topodatapb.TabletType_RDONLY,
				}, {
					Alias: &topodatapb.TabletAlias{
						Cell: "zone2",
						Uid:  100,
					},
					Type: topodatapb.TabletType_RDONLY,
				}, {
					Alias: &topodatapb.TabletAlias{
						Cell: "zone2",
						Uid:  101,
					},
					Type: topodatapb.TabletType_PRIMARY,
				},
			},
			tabletMap: nil,
			result: &topodatapb.Tablet{
				Alias: &topodatapb.TabletAlias{
					Cell: "zone1",
					Uid:  101,
				},
			},
		}, {
			name:                 "preferred candidate in the different cell same as original replica",
			emergencyReparentOps: EmergencyReparentOptions{},
			intermediateSource: &topodatapb.Tablet{
				Alias: &topodatapb.TabletAlias{
					Cell: "zone2",
					Uid:  101,
				},
			},
			prevPrimary: &topodatapb.Tablet{
				Alias: &topodatapb.TabletAlias{
					Cell: "zone1",
				},
			},
			validCandidates: []*topodatapb.Tablet{
				{
					Alias: &topodatapb.TabletAlias{
						Cell: "zone1",
						Uid:  100,
					},
					Type: topodatapb.TabletType_REPLICA,
				}, {
					Alias: &topodatapb.TabletAlias{
						Cell: "zone1",
						Uid:  102,
					},
					Type: topodatapb.TabletType_RDONLY,
				}, {
					Alias: &topodatapb.TabletAlias{
						Cell: "zone2",
						Uid:  100,
					},
					Type: topodatapb.TabletType_RDONLY,
				}, {
					Alias: &topodatapb.TabletAlias{
						Cell: "zone2",
						Uid:  101,
					},
					Type: topodatapb.TabletType_PRIMARY,
				}, {
					Alias: &topodatapb.TabletAlias{
						Cell: "zone2",
						Uid:  102,
					},
					Type: topodatapb.TabletType_PRIMARY,
				},
			},
			tabletMap: nil,
			result: &topodatapb.Tablet{
				Alias: &topodatapb.TabletAlias{
					Cell: "zone2",
					Uid:  101,
				},
			},
		}, {
			name:                 "preferred candidate in the different cell different from original replica",
			emergencyReparentOps: EmergencyReparentOptions{},
			intermediateSource: &topodatapb.Tablet{
				Alias: &topodatapb.TabletAlias{
					Cell: "zone2",
					Uid:  101,
				},
			},
			prevPrimary: &topodatapb.Tablet{
				Alias: &topodatapb.TabletAlias{
					Cell: "zone1",
				},
			},
			validCandidates: []*topodatapb.Tablet{
				{
					Alias: &topodatapb.TabletAlias{
						Cell: "zone1",
						Uid:  100,
					},
					Type: topodatapb.TabletType_RDONLY,
				}, {
					Alias: &topodatapb.TabletAlias{
						Cell: "zone1",
						Uid:  102,
					},
					Type: topodatapb.TabletType_RDONLY,
				}, {
					Alias: &topodatapb.TabletAlias{
						Cell: "zone2",
						Uid:  100,
					},
					Type: topodatapb.TabletType_RDONLY,
				}, {
					Alias: &topodatapb.TabletAlias{
						Cell: "zone2",
						Uid:  101,
					},
					Type: topodatapb.TabletType_RDONLY,
				}, {
					Alias: &topodatapb.TabletAlias{
						Cell: "zone2",
						Uid:  102,
					},
					Type: topodatapb.TabletType_PRIMARY,
				},
			},
			tabletMap: nil,
			result: &topodatapb.Tablet{
				Alias: &topodatapb.TabletAlias{
					Cell: "zone2",
					Uid:  102,
				},
			},
		}, {
			name:                 "prevent cross cell promotion",
			emergencyReparentOps: EmergencyReparentOptions{PreventCrossCellPromotion: true},
			intermediateSource: &topodatapb.Tablet{
				Alias: &topodatapb.TabletAlias{
					Cell: "zone1",
					Uid:  100,
				},
			},
			prevPrimary: &topodatapb.Tablet{
				Alias: &topodatapb.TabletAlias{
					Cell: "zone1",
				},
			},
			validCandidates: []*topodatapb.Tablet{
				{
					Alias: &topodatapb.TabletAlias{
						Cell: "zone1",
						Uid:  100,
					},
					Type: topodatapb.TabletType_RDONLY,
				}, {
					Alias: &topodatapb.TabletAlias{
						Cell: "zone1",
						Uid:  102,
					},
					Type: topodatapb.TabletType_RDONLY,
				}, {
					Alias: &topodatapb.TabletAlias{
						Cell: "zone2",
						Uid:  100,
					},
					Type: topodatapb.TabletType_RDONLY,
				}, {
					Alias: &topodatapb.TabletAlias{
						Cell: "zone2",
						Uid:  101,
					},
					Type: topodatapb.TabletType_RDONLY,
				}, {
					Alias: &topodatapb.TabletAlias{
						Cell: "zone2",
						Uid:  102,
					},
					Type: topodatapb.TabletType_PRIMARY,
				},
			},
			tabletMap: nil,
			result: &topodatapb.Tablet{
				Alias: &topodatapb.TabletAlias{
					Cell: "zone1",
					Uid:  100,
				},
			},
		},
	}

	for _, test := range tests {
		t.Run(test.name, func(t *testing.T) {
			_ = SetDurabilityPolicy("none")
			logger := logutil.NewMemoryLogger()

			erp := NewEmergencyReparenter(nil, nil, logger)
			res, err := erp.identifyPrimaryCandidate(test.intermediateSource, test.prevPrimary, test.validCandidates, test.tabletMap, test.emergencyReparentOps)
			if test.err != "" {
				assert.EqualError(t, err, test.err)
				return
			}
			assert.NoError(t, err)
			assert.True(t, topoproto.TabletAliasEqual(res.Alias, test.result.Alias))
		})
	}
}

// TestParentContextCancelled tests that even if the parent context of reparentReplicas cancels, we should not cancel the context of
// SetReplicationSource since there could be tablets that are running it even after ERS completes.
func TestParentContextCancelled(t *testing.T) {
	// Setup ERS options with a very high wait replicas timeout
	emergencyReparentOps := EmergencyReparentOptions{IgnoreReplicas: sets.NewString("zone1-0000000404"), WaitReplicasTimeout: time.Minute}
	// Make the replica tablet return its results after 3 seconds
	tmc := &testutil.TabletManagerClient{
		PrimaryPositionResults: map[string]struct {
			Position string
			Error    error
		}{
			"zone1-0000000100": {
				Error: nil,
			},
		},
		SetReplicationSourceResults: map[string]error{
			"zone1-0000000101": nil,
		},
		SetReplicationSourceDelays: map[string]time.Duration{
			"zone1-0000000101": 3 * time.Second,
		},
	}
	newPrimaryTabletAlias := "zone1-0000000100"
	tabletMap := map[string]*topo.TabletInfo{
		"zone1-0000000100": {
			Tablet: &topodatapb.Tablet{
				Alias: &topodatapb.TabletAlias{
					Cell: "zone1",
					Uid:  100,
				},
				Hostname: "primary-elect",
			},
		},
		"zone1-0000000101": {
			Tablet: &topodatapb.Tablet{
				Alias: &topodatapb.TabletAlias{
					Cell: "zone1",
					Uid:  101,
				},
			},
		},
	}
	statusMap := map[string]*replicationdatapb.StopReplicationStatus{
		"zone1-0000000101": {
			Before: &replicationdatapb.Status{
				IoThreadRunning:  true,
				SqlThreadRunning: true,
			},
		},
	}
	keyspace := "testkeyspace"
	shard := "-"
	ts := memorytopo.NewServer("zone1")

	ctx, cancel := context.WithCancel(context.Background())
	defer cancel()
	logger := logutil.NewMemoryLogger()
	ev := &events.Reparent{}

	testutil.AddShards(ctx, t, ts, &vtctldatapb.Shard{
		Keyspace: keyspace,
		Name:     shard,
	})

	erp := NewEmergencyReparenter(ts, tmc, logger)
	// Cancel the parent context after 1 second. Even though the parent context is cancelled, the command should still succeed
	// We should not be cancelling the context of the RPC call to SetReplicationSource since some tablets may keep on running this even after
	// ERS returns
	go func() {
		time.Sleep(time.Second)
		cancel()
	}()
	_, err := erp.reparentReplicas(ctx, ev, tabletMap[newPrimaryTabletAlias].Tablet, tabletMap, statusMap, emergencyReparentOps, false, false)
	require.NoError(t, err)
}

func TestEmergencyReparenter_filterValidCandidates(t *testing.T) {
	var (
		primaryTablet = &topodatapb.Tablet{
			Alias: &topodatapb.TabletAlias{
				Cell: "zone-1",
				Uid:  1,
			},
			Type: topodatapb.TabletType_PRIMARY,
		}
		replicaTablet = &topodatapb.Tablet{
			Alias: &topodatapb.TabletAlias{
				Cell: "zone-1",
				Uid:  2,
			},
			Type: topodatapb.TabletType_REPLICA,
		}
		rdonlyTablet = &topodatapb.Tablet{
			Alias: &topodatapb.TabletAlias{
				Cell: "zone-1",
				Uid:  3,
			},
			Type: topodatapb.TabletType_RDONLY,
		}
		replicaCrossCellTablet = &topodatapb.Tablet{
			Alias: &topodatapb.TabletAlias{
				Cell: "zone-2",
				Uid:  2,
			},
			Type: topodatapb.TabletType_REPLICA,
		}
		rdonlyCrossCellTablet = &topodatapb.Tablet{
			Alias: &topodatapb.TabletAlias{
				Cell: "zone-2",
				Uid:  3,
			},
			Type: topodatapb.TabletType_RDONLY,
		}
	)
	allTablets := []*topodatapb.Tablet{primaryTablet, replicaTablet, rdonlyTablet, replicaCrossCellTablet, rdonlyCrossCellTablet}
	tests := []struct {
		name             string
		durability       string
		validTablets     []*topodatapb.Tablet
		tabletsReachable []*topodatapb.Tablet
		prevPrimary      *topodatapb.Tablet
		opts             EmergencyReparentOptions
		filteredTablets  []*topodatapb.Tablet
		errShouldContain string
	}{
		{
			name:             "filter must not",
			durability:       "none",
			validTablets:     allTablets,
			tabletsReachable: allTablets,
			filteredTablets:  []*topodatapb.Tablet{primaryTablet, replicaTablet, replicaCrossCellTablet},
		}, {
			name:             "filter cross cell",
			durability:       "none",
			validTablets:     allTablets,
			tabletsReachable: allTablets,
			prevPrimary: &topodatapb.Tablet{
				Alias: &topodatapb.TabletAlias{
					Cell: "zone-1",
				},
			},
			opts: EmergencyReparentOptions{
				PreventCrossCellPromotion: true,
			},
			filteredTablets: []*topodatapb.Tablet{primaryTablet, replicaTablet},
		}, {
			name:             "filter establish",
			durability:       "cross_cell",
			validTablets:     []*topodatapb.Tablet{primaryTablet, replicaTablet},
			tabletsReachable: []*topodatapb.Tablet{primaryTablet, replicaTablet, rdonlyTablet, rdonlyCrossCellTablet},
			filteredTablets:  nil,
		}, {
			name:       "filter mixed",
			durability: "cross_cell",
			prevPrimary: &topodatapb.Tablet{
				Alias: &topodatapb.TabletAlias{
					Cell: "zone-2",
				},
			},
			opts: EmergencyReparentOptions{
				PreventCrossCellPromotion: true,
			},
			validTablets:     allTablets,
			tabletsReachable: allTablets,
			filteredTablets:  []*topodatapb.Tablet{replicaCrossCellTablet},
		}, {
			name:             "error - requested primary must not",
			durability:       "none",
			validTablets:     allTablets,
			tabletsReachable: allTablets,
			opts: EmergencyReparentOptions{
				NewPrimaryAlias: rdonlyTablet.Alias,
			},
			errShouldContain: "proposed primary zone-1-0000000003 has a must not promotion rule",
		}, {
			name:             "error - requested primary not in same cell",
			durability:       "none",
			validTablets:     allTablets,
			tabletsReachable: allTablets,
			prevPrimary:      primaryTablet,
			opts: EmergencyReparentOptions{
				PreventCrossCellPromotion: true,
				NewPrimaryAlias:           replicaCrossCellTablet.Alias,
			},
			errShouldContain: "proposed primary zone-2-0000000002 is is a different cell as the previous primary",
		}, {
			name:             "error - requested primary cannot establish",
			durability:       "cross_cell",
			validTablets:     allTablets,
			tabletsReachable: []*topodatapb.Tablet{primaryTablet, replicaTablet, rdonlyTablet, rdonlyCrossCellTablet},
			opts: EmergencyReparentOptions{
				NewPrimaryAlias: primaryTablet.Alias,
			},
			errShouldContain: "proposed primary zone-1-0000000001 will not be able to make forward progress on being promoted",
		},
	}
	for _, tt := range tests {
		t.Run(tt.name, func(t *testing.T) {
			err := SetDurabilityPolicy(tt.durability)
			require.NoError(t, err)
			logger := logutil.NewMemoryLogger()
			erp := NewEmergencyReparenter(nil, nil, logger)
			tabletList, err := erp.filterValidCandidates(tt.validTablets, tt.tabletsReachable, tt.prevPrimary, tt.opts)
			if tt.errShouldContain != "" {
				require.Error(t, err)
				require.Contains(t, err.Error(), tt.errShouldContain)
			} else {
				require.NoError(t, err)
				require.EqualValues(t, tt.filteredTablets, tabletList)
			}
		})
	}
}<|MERGE_RESOLUTION|>--- conflicted
+++ resolved
@@ -129,8 +129,6 @@
 		{
 			name:                 "success",
 			durability:           "none",
-<<<<<<< HEAD
-=======
 			emergencyReparentOps: EmergencyReparentOptions{},
 			tmc: &testutil.TabletManagerClient{
 				PopulateReparentJournalResults: map[string]error{
@@ -239,148 +237,6 @@
 					Keyspace: "testkeyspace",
 					Shard:    "-",
 					Hostname: "most up-to-date position, wins election",
-				},
-			},
-			keyspace:  "testkeyspace",
-			shard:     "-",
-			ts:        memorytopo.NewServer("zone1"),
-			shouldErr: false,
-		},
-		{
-			name:                 "success - 1 replica and 1 rdonly failure",
-			durability:           "semi_sync",
->>>>>>> aab430d0
-			emergencyReparentOps: EmergencyReparentOptions{},
-			tmc: &testutil.TabletManagerClient{
-				PopulateReparentJournalResults: map[string]error{
-					"zone1-0000000102": nil,
-				},
-				PromoteReplicaResults: map[string]struct {
-					Result string
-					Error  error
-				}{
-					"zone1-0000000102": {
-						Result: "ok",
-						Error:  nil,
-					},
-				},
-				PrimaryPositionResults: map[string]struct {
-					Position string
-					Error    error
-				}{
-					"zone1-0000000102": {
-						Error: nil,
-					},
-				},
-				SetReplicationSourceResults: map[string]error{
-					"zone1-0000000100": nil,
-					"zone1-0000000101": nil,
-				},
-				StopReplicationAndGetStatusResults: map[string]struct {
-					Status     *replicationdatapb.Status
-					StopStatus *replicationdatapb.StopReplicationStatus
-					Error      error
-				}{
-					"zone1-0000000100": {
-						StopStatus: &replicationdatapb.StopReplicationStatus{
-							Before: &replicationdatapb.Status{},
-							After: &replicationdatapb.Status{
-								SourceUuid:       "3E11FA47-71CA-11E1-9E33-C80AA9429562",
-								RelayLogPosition: "MySQL56/3E11FA47-71CA-11E1-9E33-C80AA9429562:1-21",
-							},
-						},
-					},
-					"zone1-0000000101": {
-						StopStatus: &replicationdatapb.StopReplicationStatus{
-							Before: &replicationdatapb.Status{},
-							After: &replicationdatapb.Status{
-								SourceUuid:       "3E11FA47-71CA-11E1-9E33-C80AA9429562",
-								RelayLogPosition: "MySQL56/3E11FA47-71CA-11E1-9E33-C80AA9429562:1-21",
-							},
-						},
-					},
-					"zone1-0000000102": {
-						StopStatus: &replicationdatapb.StopReplicationStatus{
-							Before: &replicationdatapb.Status{},
-							After: &replicationdatapb.Status{
-								SourceUuid:       "3E11FA47-71CA-11E1-9E33-C80AA9429562",
-								RelayLogPosition: "MySQL56/3E11FA47-71CA-11E1-9E33-C80AA9429562:1-26",
-							},
-						},
-					},
-					"zone1-0000000103": {
-						Error: assert.AnError,
-					},
-					"zone1-0000000104": {
-						Error: assert.AnError,
-					},
-				},
-				WaitForPositionResults: map[string]map[string]error{
-					"zone1-0000000100": {
-						"MySQL56/3E11FA47-71CA-11E1-9E33-C80AA9429562:1-21": nil,
-					},
-					"zone1-0000000101": {
-						"MySQL56/3E11FA47-71CA-11E1-9E33-C80AA9429562:1-21": nil,
-					},
-					"zone1-0000000102": {
-						"MySQL56/3E11FA47-71CA-11E1-9E33-C80AA9429562:1-26": nil,
-					},
-				},
-			},
-			shards: []*vtctldatapb.Shard{
-				{
-					Keyspace: "testkeyspace",
-					Name:     "-",
-					Shard: &topodatapb.Shard{
-						PrimaryAlias: &topodatapb.TabletAlias{
-							Cell: "zone1",
-							Uid:  100,
-						},
-					},
-				},
-			},
-			tablets: []*topodatapb.Tablet{
-				{
-					Alias: &topodatapb.TabletAlias{
-						Cell: "zone1",
-						Uid:  100,
-					},
-					Keyspace: "testkeyspace",
-					Shard:    "-",
-				},
-				{
-					Alias: &topodatapb.TabletAlias{
-						Cell: "zone1",
-						Uid:  101,
-					},
-					Keyspace: "testkeyspace",
-					Shard:    "-",
-				},
-				{
-					Alias: &topodatapb.TabletAlias{
-						Cell: "zone1",
-						Uid:  102,
-					},
-					Keyspace: "testkeyspace",
-					Shard:    "-",
-					Hostname: "most up-to-date position, wins election",
-				},
-				{
-					Alias: &topodatapb.TabletAlias{
-						Cell: "zone1",
-						Uid:  103,
-					},
-					Keyspace: "testkeyspace",
-					Shard:    "-",
-				},
-				{
-					Alias: &topodatapb.TabletAlias{
-						Cell: "zone1",
-						Uid:  104,
-					},
-					Type:     topodatapb.TabletType_RDONLY,
-					Keyspace: "testkeyspace",
-					Shard:    "-",
 				},
 			},
 			keyspace:  "testkeyspace",
@@ -1423,11 +1279,7 @@
 			errShouldContain: "failed to be upgraded to primary",
 		},
 		{
-<<<<<<< HEAD
-			name:                 "constraint failure - promotion-rule",
-=======
 			name:                 "promotion-rule - no valid candidates for emergency reparent",
->>>>>>> aab430d0
 			durability:           "none",
 			emergencyReparentOps: EmergencyReparentOptions{},
 			tmc: &testutil.TabletManagerClient{
@@ -1664,11 +1516,7 @@
 			errShouldContain: "proposed primary zone1-0000000102 has a must not promotion rule",
 		},
 		{
-<<<<<<< HEAD
-			name:                 "constraint failure - cross-cell",
-=======
 			name:                 "cross cell - no valid candidates",
->>>>>>> aab430d0
 			durability:           "none",
 			emergencyReparentOps: EmergencyReparentOptions{PreventCrossCellPromotion: true},
 			tmc: &testutil.TabletManagerClient{
