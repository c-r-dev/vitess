/*
Copyright 2021 The Vitess Authors.

Licensed under the Apache License, Version 2.0 (the "License");
you may not use this file except in compliance with the License.
You may obtain a copy of the License at

    http://www.apache.org/licenses/LICENSE-2.0

Unless required by applicable law or agreed to in writing, software
distributed under the License is distributed on an "AS IS" BASIS,
WITHOUT WARRANTIES OR CONDITIONS OF ANY KIND, either express or implied.
See the License for the specific language governing permissions and
limitations under the License.
*/

package sqlparser

import (
	"fmt"
	"sort"
	"strings"
)

type keyword struct {
	name string
	id   int
}

func (k *keyword) match(input []byte) bool {
	if len(input) != len(k.name) {
		return false
	}
	for i, c := range input {
		if 'A' <= c && c <= 'Z' {
			c += 'a' - 'A'
		}
		if k.name[i] != c {
			return false
		}
	}
	return true
}

func (k *keyword) matchStr(input string) bool {
	return keywordASCIIMatch(input, k.name)
}

func keywordASCIIMatch(input string, expected string) bool {
	if len(input) != len(expected) {
		return false
	}
	for i := 0; i < len(input); i++ {
		c := input[i]
		if 'A' <= c && c <= 'Z' {
			c += 'a' - 'A'
		}
		if expected[i] != c {
			return false
		}
	}
	return true
}

// keywords is a table of mysql keywords that fall into two categories:
// 1) keywords considered reserved by MySQL
// 2) keywords for us to handle specially in sql.y
//
// Those marked as UNUSED are likely reserved keywords. We add them here so that
// when rewriting queries we can properly backtick quote them so they don't cause issues
//
// NOTE: If you add new keywords, add them also to the reserved_keywords or
// non_reserved_keywords grammar in sql.y -- this will allow the keyword to be used
// in identifiers. See the docs for each grammar to determine which one to put it into.
var keywords = []keyword{
	{"accessible", UNUSED},
	{"action", ACTION},
	{"add", ADD},
	{"after", AFTER},
	{"against", AGAINST},
	{"algorithm", ALGORITHM},
	{"all", ALL},
	{"alter", ALTER},
	{"always", ALWAYS},
	{"analyze", ANALYZE},
	{"and", AND},
	{"as", AS},
	{"asc", ASC},
	{"asensitive", UNUSED},
	{"auto_increment", AUTO_INCREMENT},
	{"avg_row_length", AVG_ROW_LENGTH},
	{"before", UNUSED},
	{"begin", BEGIN},
	{"between", BETWEEN},
	{"bigint", BIGINT},
	{"binary", BINARY},
	{"_binary", UNDERSCORE_BINARY},
	{"_utf8mb4", UNDERSCORE_UTF8MB4},
	{"_utf8", UNDERSCORE_UTF8},
	{"_latin1", UNDERSCORE_LATIN1},
	{"bit", BIT},
	{"blob", BLOB},
	{"bool", BOOL},
	{"boolean", BOOLEAN},
	{"both", UNUSED},
	{"by", BY},
	{"call", CALL},
	{"cancel", CANCEL},
	{"cascade", CASCADE},
	{"cascaded", CASCADED},
	{"case", CASE},
	{"cast", CAST},
	{"channel", CHANNEL},
	{"change", CHANGE},
	{"char", CHAR},
	{"character", CHARACTER},
	{"charset", CHARSET},
	{"check", CHECK},
	{"checksum", CHECKSUM},
	{"cleanup", CLEANUP},
	{"coalesce", COALESCE},
	{"code", CODE},
	{"collate", COLLATE},
	{"collation", COLLATION},
	{"column", COLUMN},
	{"columns", COLUMNS},
	{"comment", COMMENT_KEYWORD},
	{"committed", COMMITTED},
	{"commit", COMMIT},
	{"compact", COMPACT},
	{"complete", COMPLETE},
	{"compressed", COMPRESSED},
	{"compression", COMPRESSION},
	{"condition", UNUSED},
	{"connection", CONNECTION},
	{"constraint", CONSTRAINT},
	{"continue", UNUSED},
	{"convert", CONVERT},
	{"copy", COPY},
	{"cume_dist", UNUSED},
<<<<<<< HEAD
	{"substr", SUBSTRING},
=======
	{"subpartition", SUBPARTITION},
	{"subpartitions", SUBPARTITIONS},
	{"substr", SUBSTR},
>>>>>>> 2ea10635
	{"substring", SUBSTRING},
	{"create", CREATE},
	{"cross", CROSS},
	{"csv", CSV},
	{"current_date", CURRENT_DATE},
	{"current_time", CURRENT_TIME},
	{"current_timestamp", CURRENT_TIMESTAMP},
	{"current_user", CURRENT_USER},
	{"cursor", UNUSED},
	{"data", DATA},
	{"database", DATABASE},
	{"databases", DATABASES},
	{"day", DAY},
	{"day_hour", DAY_HOUR},
	{"day_microsecond", DAY_MICROSECOND},
	{"day_minute", DAY_MINUTE},
	{"day_second", DAY_SECOND},
	{"date", DATE},
	{"datetime", DATETIME},
	{"dec", UNUSED},
	{"decimal", DECIMAL},
	{"declare", UNUSED},
	{"default", DEFAULT},
	{"definer", DEFINER},
	{"delay_key_write", DELAY_KEY_WRITE},
	{"delayed", UNUSED},
	{"delete", DELETE},
	{"dense_rank", UNUSED},
	{"desc", DESC},
	{"describe", DESCRIBE},
	{"deterministic", UNUSED},
	{"directory", DIRECTORY},
	{"disable", DISABLE},
	{"discard", DISCARD},
	{"disk", DISK},
	{"distinct", DISTINCT},
	{"distinctrow", DISTINCTROW},
	{"div", DIV},
	{"double", DOUBLE},
	{"do", DO},
	{"drop", DROP},
	{"dumpfile", DUMPFILE},
	{"duplicate", DUPLICATE},
	{"dynamic", DYNAMIC},
	{"each", UNUSED},
	{"else", ELSE},
	{"elseif", UNUSED},
	{"empty", UNUSED},
	{"enable", ENABLE},
	{"enclosed", ENCLOSED},
	{"encryption", ENCRYPTION},
	{"end", END},
	{"enforced", ENFORCED},
	{"engine", ENGINE},
	{"engines", ENGINES},
	{"enum", ENUM},
	{"error", ERROR},
	{"escape", ESCAPE},
	{"escaped", ESCAPED},
	{"event", EVENT},
	{"exchange", EXCHANGE},
	{"exclusive", EXCLUSIVE},
	{"exists", EXISTS},
	{"exit", UNUSED},
	{"explain", EXPLAIN},
	{"expansion", EXPANSION},
	{"export", EXPORT},
	{"extended", EXTENDED},
	{"extract", EXTRACT},
	{"false", FALSE},
	{"fetch", UNUSED},
	{"fields", FIELDS},
	{"first", FIRST},
	{"first_value", UNUSED},
	{"fixed", FIXED},
	{"float", FLOAT_TYPE},
	{"float4", UNUSED},
	{"float8", UNUSED},
	{"flush", FLUSH},
	{"for", FOR},
	{"force", FORCE},
	{"foreign", FOREIGN},
	{"format", FORMAT},
	{"from", FROM},
	{"full", FULL},
	{"fulltext", FULLTEXT},
	{"function", FUNCTION},
	{"general", GENERAL},
	{"generated", GENERATED},
	{"geometry", GEOMETRY},
	{"geometrycollection", GEOMETRYCOLLECTION},
	{"get", UNUSED},
	{"global", GLOBAL},
	{"gtid_executed", GTID_EXECUTED},
	{"grant", UNUSED},
	{"group", GROUP},
	{"grouping", UNUSED},
	{"groups", UNUSED},
	{"group_concat", GROUP_CONCAT},
	{"hash", HASH},
	{"having", HAVING},
	{"header", HEADER},
	{"high_priority", UNUSED},
	{"hosts", HOSTS},
	{"hour", HOUR},
	{"hour_microsecond", HOUR_MICROSECOND},
	{"hour_minute", HOUR_MINUTE},
	{"hour_second", HOUR_SECOND},
	{"if", IF},
	{"ignore", IGNORE},
	{"import", IMPORT},
	{"in", IN},
	{"index", INDEX},
	{"indexes", INDEXES},
	{"infile", UNUSED},
	{"inout", UNUSED},
	{"inner", INNER},
	{"inplace", INPLACE},
	{"insensitive", UNUSED},
	{"insert", INSERT},
	{"insert_method", INSERT_METHOD},
	{"int", INT},
	{"int1", UNUSED},
	{"int2", UNUSED},
	{"int3", UNUSED},
	{"int4", UNUSED},
	{"int8", UNUSED},
	{"integer", INTEGER},
	{"interval", INTERVAL},
	{"into", INTO},
	{"io_after_gtids", UNUSED},
	{"is", IS},
	{"isolation", ISOLATION},
	{"iterate", UNUSED},
	{"invoker", INVOKER},
	{"join", JOIN},
	{"json", JSON},
	{"json_table", UNUSED},
	{"key", KEY},
	{"keys", KEYS},
	{"keyspaces", KEYSPACES},
	{"key_block_size", KEY_BLOCK_SIZE},
	{"kill", UNUSED},
	{"lag", UNUSED},
	{"language", LANGUAGE},
	{"last", LAST},
	{"last_value", UNUSED},
	{"last_insert_id", LAST_INSERT_ID},
	{"lateral", UNUSED},
	{"lead", UNUSED},
	{"leading", UNUSED},
	{"leave", UNUSED},
	{"left", LEFT},
	{"less", LESS},
	{"level", LEVEL},
	{"like", LIKE},
	{"limit", LIMIT},
	{"linear", LINEAR},
	{"lines", LINES},
	{"linestring", LINESTRING},
	{"list", LIST},
	{"load", LOAD},
	{"local", LOCAL},
	{"localtime", LOCALTIME},
	{"localtimestamp", LOCALTIMESTAMP},
	{"lock", LOCK},
	{"logs", LOGS},
	{"long", UNUSED},
	{"longblob", LONGBLOB},
	{"longtext", LONGTEXT},
	{"loop", UNUSED},
	{"low_priority", LOW_PRIORITY},
	{"manifest", MANIFEST},
	{"master_bind", UNUSED},
	{"match", MATCH},
	{"max_rows", MAX_ROWS},
	{"maxvalue", MAXVALUE},
	{"mediumblob", MEDIUMBLOB},
	{"mediumint", MEDIUMINT},
	{"mediumtext", MEDIUMTEXT},
	{"memory", MEMORY},
	{"member", MEMBER},
	{"merge", MERGE},
	{"microsecond", MICROSECOND},
	{"middleint", UNUSED},
	{"min_rows", MIN_ROWS},
	{"minute", MINUTE},
	{"minute_microsecond", MINUTE_MICROSECOND},
	{"minute_second", MINUTE_SECOND},
	{"mod", MOD},
	{"mode", MODE},
	{"modify", MODIFY},
	{"modifies", UNUSED},
	{"multilinestring", MULTILINESTRING},
	{"multipoint", MULTIPOINT},
	{"multipolygon", MULTIPOLYGON},
	{"month", MONTH},
	{"name", NAME},
	{"names", NAMES},
	{"natural", NATURAL},
	{"nchar", NCHAR},
	{"next", NEXT},
	{"no", NO},
	{"none", NONE},
	{"not", NOT},
	{"no_write_to_binlog", NO_WRITE_TO_BINLOG},
	{"nth_value", UNUSED},
	{"ntile", UNUSED},
	{"null", NULL},
	{"numeric", NUMERIC},
	{"of", UNUSED},
	{"off", OFF},
	{"offset", OFFSET},
	{"on", ON},
	{"only", ONLY},
	{"open", OPEN},
	{"optimize", OPTIMIZE},
	{"optimizer_costs", OPTIMIZER_COSTS},
	{"option", OPTION},
	{"optionally", OPTIONALLY},
	{"or", OR},
	{"order", ORDER},
	{"out", UNUSED},
	{"outer", OUTER},
	{"outfile", OUTFILE},
	{"over", UNUSED},
	{"overwrite", OVERWRITE},
	{"pack_keys", PACK_KEYS},
	{"parser", PARSER},
	{"partition", PARTITION},
	{"partitions", PARTITIONS},
	{"partitioning", PARTITIONING},
	{"password", PASSWORD},
	{"percent_rank", UNUSED},
	{"plugins", PLUGINS},
	{"point", POINT},
	{"polygon", POLYGON},
	{"precision", UNUSED},
	{"primary", PRIMARY},
	{"privileges", PRIVILEGES},
	{"processlist", PROCESSLIST},
	{"procedure", PROCEDURE},
	{"query", QUERY},
	{"range", RANGE},
	{"quarter", QUARTER},
	{"rank", UNUSED},
	{"read", READ},
	{"reads", UNUSED},
	{"read_write", UNUSED},
	{"real", REAL},
	{"rebuild", REBUILD},
	{"recursive", RECURSIVE},
	{"redundant", REDUNDANT},
	{"references", REFERENCES},
	{"regexp", REGEXP},
	{"relay", RELAY},
	{"release", RELEASE},
	{"remove", REMOVE},
	{"rename", RENAME},
	{"reorganize", REORGANIZE},
	{"repair", REPAIR},
	{"repeat", UNUSED},
	{"repeatable", REPEATABLE},
	{"replace", REPLACE},
	{"require", UNUSED},
	{"resignal", UNUSED},
	{"restrict", RESTRICT},
	{"return", UNUSED},
	{"retry", RETRY},
	{"revert", REVERT},
	{"revoke", UNUSED},
	{"right", RIGHT},
	{"rlike", REGEXP},
	{"rollback", ROLLBACK},
	{"row", UNUSED},
	{"row_format", ROW_FORMAT},
	{"row_number", UNUSED},
	{"rows", UNUSED},
	{"s3", S3},
	{"savepoint", SAVEPOINT},
	{"schema", SCHEMA},
	{"schemas", SCHEMAS},
	{"second", SECOND},
	{"second_microsecond", SECOND_MICROSECOND},
	{"security", SECURITY},
	{"select", SELECT},
	{"sensitive", UNUSED},
	{"separator", SEPARATOR},
	{"sequence", SEQUENCE},
	{"serializable", SERIALIZABLE},
	{"session", SESSION},
	{"set", SET},
	{"share", SHARE},
	{"shared", SHARED},
	{"show", SHOW},
	{"signal", UNUSED},
	{"signed", SIGNED},
	{"slow", SLOW},
	{"smallint", SMALLINT},
	{"spatial", SPATIAL},
	{"specific", UNUSED},
	{"sql", SQL},
	{"sqlexception", UNUSED},
	{"sqlstate", UNUSED},
	{"sqlwarning", UNUSED},
	{"sql_big_result", UNUSED},
	{"sql_cache", SQL_CACHE},
	{"sql_calc_found_rows", SQL_CALC_FOUND_ROWS},
	{"sql_no_cache", SQL_NO_CACHE},
	{"sql_small_result", UNUSED},
	{"ssl", UNUSED},
	{"start", START},
	{"starting", STARTING},
	{"stats_auto_recalc", STATS_AUTO_RECALC},
	{"stats_persistent", STATS_PERSISTENT},
	{"stats_sample_pages", STATS_SAMPLE_PAGES},
	{"status", STATUS},
	{"storage", STORAGE},
	{"stored", STORED},
	{"straight_join", STRAIGHT_JOIN},
	{"stream", STREAM},
	{"system", UNUSED},
	{"vstream", VSTREAM},
	{"table", TABLE},
	{"tables", TABLES},
	{"tablespace", TABLESPACE},
	{"temporary", TEMPORARY},
	{"temptable", TEMPTABLE},
	{"terminated", TERMINATED},
	{"text", TEXT},
	{"than", THAN},
	{"then", THEN},
	{"time", TIME},
	{"timestamp", TIMESTAMP},
	{"timestampadd", TIMESTAMPADD},
	{"timestampdiff", TIMESTAMPDIFF},
	{"tinyblob", TINYBLOB},
	{"tinyint", TINYINT},
	{"tinytext", TINYTEXT},
	{"to", TO},
	{"trailing", UNUSED},
	{"transaction", TRANSACTION},
	{"tree", TREE},
	{"traditional", TRADITIONAL},
	{"trigger", TRIGGER},
	{"triggers", TRIGGERS},
	{"true", TRUE},
	{"truncate", TRUNCATE},
	{"uncommitted", UNCOMMITTED},
	{"undefined", UNDEFINED},
	{"undo", UNUSED},
	{"union", UNION},
	{"unique", UNIQUE},
	{"unlock", UNLOCK},
	{"unsigned", UNSIGNED},
	{"update", UPDATE},
	{"upgrade", UPGRADE},
	{"usage", UNUSED},
	{"use", USE},
	{"user", USER},
	{"user_resources", USER_RESOURCES},
	{"using", USING},
	{"utc_date", UTC_DATE},
	{"utc_time", UTC_TIME},
	{"utc_timestamp", UTC_TIMESTAMP},
	{"validation", VALIDATION},
	{"values", VALUES},
	{"variables", VARIABLES},
	{"varbinary", VARBINARY},
	{"varchar", VARCHAR},
	{"varcharacter", UNUSED},
	{"varying", UNUSED},
	{"vgtid_executed", VGTID_EXECUTED},
	{"virtual", VIRTUAL},
	{"vindex", VINDEX},
	{"vindexes", VINDEXES},
	{"view", VIEW},
	{"vitess", VITESS},
	{"vitess_keyspaces", VITESS_KEYSPACES},
	{"vitess_metadata", VITESS_METADATA},
	{"vitess_migration", VITESS_MIGRATION},
	{"vitess_migrations", VITESS_MIGRATIONS},
	{"vitess_replication_status", VITESS_REPLICATION_STATUS},
	{"vitess_shards", VITESS_SHARDS},
	{"vitess_tablets", VITESS_TABLETS},
	{"vschema", VSCHEMA},
	{"warnings", WARNINGS},
	{"when", WHEN},
	{"where", WHERE},
	{"while", UNUSED},
	{"window", UNUSED},
	{"with", WITH},
	{"without", WITHOUT},
	{"work", WORK},
	{"write", WRITE},
	{"xor", XOR},
	{"year", YEAR},
	{"year_month", YEAR_MONTH},
	{"zerofill", ZEROFILL},
}

// keywordStrings contains the reverse mapping of token to keyword strings
var keywordStrings = map[int]string{}

// keywordLookupTable is a perfect hash map that maps **case insensitive** keyword names to their ids
var keywordLookupTable *perfectTable

func init() {
	for _, kw := range keywords {
		if kw.id == UNUSED {
			continue
		}
		if kw.name != strings.ToLower(kw.name) {
			panic(fmt.Sprintf("keyword %q must be lowercase in table", kw.name))
		}
		keywordStrings[kw.id] = kw.name
	}

	keywordLookupTable = buildKeywordTable(keywords)
}

// KeywordString returns the string corresponding to the given keyword
func KeywordString(id int) string {
	str, ok := keywordStrings[id]
	if !ok {
		return ""
	}
	return str
}

type perfectTable struct {
	keys       []keyword
	level0     []uint32 // power of 2 size
	level0Mask int      // len(Level0) - 1
	level1     []uint32 // power of 2 size >= len(keys)
	level1Mask int      // len(Level1) - 1
	min, max   int
}

const offset64 = uint64(14695981039346656037)
const prime64 = uint64(1099511628211)

func fnv1aI(h uint64, s []byte) uint64 {
	for _, c := range s {
		if 'A' <= c && c <= 'Z' {
			c += 'a' - 'A'
		}
		h = (h ^ uint64(c)) * prime64
	}
	return h
}

func fnv1aIstr(h uint64, s string) uint64 {
	for i := 0; i < len(s); i++ {
		c := s[i]
		if 'A' <= c && c <= 'Z' {
			c += 'a' - 'A'
		}
		h = (h ^ uint64(c)) * prime64
	}
	return h
}

// buildKeywordTable generates a perfect hash map for all the keywords using the "Hash, displace, and compress"
// algorithm described in http://cmph.sourceforge.net/papers/esa09.pdf.
func buildKeywordTable(keywords []keyword) *perfectTable {
	type indexBucket struct {
		n    int
		vals []int
	}

	nextPow2 := func(n int) int {
		for i := 1; ; i *= 2 {
			if i >= n {
				return i
			}
		}
	}

	var (
		level0        = make([]uint32, nextPow2(len(keywords)/4))
		level0Mask    = len(level0) - 1
		level1        = make([]uint32, nextPow2(len(keywords)))
		level1Mask    = len(level1) - 1
		sparseBuckets = make([][]int, len(level0))
		zeroSeed      = offset64
		min, max      = len(keywords[0].name), len(keywords[0].name)
	)
	for i, kw := range keywords {
		kwlen := len(kw.name)
		if kwlen > max {
			max = kwlen
		}
		if kwlen < min {
			min = kwlen
		}

		n := int(fnv1aIstr(zeroSeed, kw.name)) & level0Mask
		sparseBuckets[n] = append(sparseBuckets[n], i)
	}
	var buckets []indexBucket
	for n, vals := range sparseBuckets {
		if len(vals) > 0 {
			buckets = append(buckets, indexBucket{n, vals})
		}
	}
	sort.Slice(buckets, func(i, j int) bool {
		return len(buckets[i].vals) > len(buckets[j].vals)
	})

	occ := make([]bool, len(level1))
	var tmpOcc []int
	for _, bucket := range buckets {
		var seed uint64
	trySeed:
		tmpOcc = tmpOcc[:0]
		for _, i := range bucket.vals {
			n := int(fnv1aIstr(seed, keywords[i].name)) & level1Mask
			if occ[n] {
				for _, n := range tmpOcc {
					occ[n] = false
				}
				seed++
				goto trySeed
			}
			occ[n] = true
			tmpOcc = append(tmpOcc, n)
			level1[n] = uint32(i)
		}
		level0[bucket.n] = uint32(seed)
	}

	return &perfectTable{
		keys:       keywords,
		level0:     level0,
		level0Mask: level0Mask,
		level1:     level1,
		level1Mask: level1Mask,
		min:        min,
		max:        max,
	}
}

// Lookup looks up the given keyword on the perfect map for keywords.
// The provided bytes are not modified and are compared **case insensitively**
func (t *perfectTable) Lookup(keyword []byte) (int, bool) {
	kwlen := len(keyword)
	if kwlen > t.max || kwlen < t.min {
		return 0, false
	}

	i0 := int(fnv1aI(offset64, keyword)) & t.level0Mask
	seed := t.level0[i0]
	i1 := int(fnv1aI(uint64(seed), keyword)) & t.level1Mask
	cell := &t.keys[int(t.level1[i1])]
	if cell.match(keyword) {
		return cell.id, true
	}
	return 0, false
}

// LookupString looks up the given keyword on the perfect map for keywords.
// The provided string is compared **case insensitively**
func (t *perfectTable) LookupString(keyword string) (int, bool) {
	kwlen := len(keyword)
	if kwlen > t.max || kwlen < t.min {
		return 0, false
	}

	i0 := int(fnv1aIstr(offset64, keyword)) & t.level0Mask
	seed := t.level0[i0]
	i1 := int(fnv1aIstr(uint64(seed), keyword)) & t.level1Mask
	cell := &t.keys[int(t.level1[i1])]
	if cell.matchStr(keyword) {
		return cell.id, true
	}
	return 0, false
}<|MERGE_RESOLUTION|>--- conflicted
+++ resolved
@@ -138,13 +138,9 @@
 	{"convert", CONVERT},
 	{"copy", COPY},
 	{"cume_dist", UNUSED},
-<<<<<<< HEAD
 	{"substr", SUBSTRING},
-=======
 	{"subpartition", SUBPARTITION},
 	{"subpartitions", SUBPARTITIONS},
-	{"substr", SUBSTR},
->>>>>>> 2ea10635
 	{"substring", SUBSTRING},
 	{"create", CREATE},
 	{"cross", CROSS},
