# No column referenced
"select 1 from user"
{
  "QueryType": "SELECT",
  "Original": "select 1 from user",
  "Instructions": {
    "OperatorType": "Route",
    "Variant": "SelectScatter",
    "Keyspace": {
      "Name": "user",
      "Sharded": true
    },
    "FieldQuery": "select 1 from `user` where 1 != 1",
    "Query": "select 1 from `user`",
    "Table": "`user`"
  }
}
Gen4 plan same as above

# '*' expression for simple route
"select user.* from user"
{
  "QueryType": "SELECT",
  "Original": "select user.* from user",
  "Instructions": {
    "OperatorType": "Route",
    "Variant": "SelectScatter",
    "Keyspace": {
      "Name": "user",
      "Sharded": true
    },
    "FieldQuery": "select `user`.* from `user` where 1 != 1",
    "Query": "select `user`.* from `user`",
    "Table": "`user`"
  }
}
Gen4 plan same as above

# unqualified '*' expression for simple route
"select * from user"
{
  "QueryType": "SELECT",
  "Original": "select * from user",
  "Instructions": {
    "OperatorType": "Route",
    "Variant": "SelectScatter",
    "Keyspace": {
      "Name": "user",
      "Sharded": true
    },
    "FieldQuery": "select * from `user` where 1 != 1",
    "Query": "select * from `user`",
    "Table": "`user`"
  }
}
Gen4 plan same as above

# select with timeout directive sets QueryTimeout in the route
"select /*vt+ QUERY_TIMEOUT_MS=1000 */ * from user"
{
  "QueryType": "SELECT",
  "Original": "select /*vt+ QUERY_TIMEOUT_MS=1000 */ * from user",
  "Instructions": {
    "OperatorType": "Route",
    "Variant": "SelectScatter",
    "Keyspace": {
      "Name": "user",
      "Sharded": true
    },
    "FieldQuery": "select * from `user` where 1 != 1",
    "Query": "select /*vt+ QUERY_TIMEOUT_MS=1000 */ * from `user`",
    "QueryTimeout": 1000,
    "Table": "`user`"
  }
}
Gen4 plan same as above

# select aggregation with timeout directive sets QueryTimeout in the route
"select /*vt+ QUERY_TIMEOUT_MS=1000 */ count(*) from user"
{
  "QueryType": "SELECT",
  "Original": "select /*vt+ QUERY_TIMEOUT_MS=1000 */ count(*) from user",
  "Instructions": {
    "OperatorType": "Aggregate",
    "Variant": "Ordered",
    "Aggregates": "count(0)",
    "Inputs": [
      {
        "OperatorType": "Route",
        "Variant": "SelectScatter",
        "Keyspace": {
          "Name": "user",
          "Sharded": true
        },
        "FieldQuery": "select count(*) from `user` where 1 != 1",
        "Query": "select /*vt+ QUERY_TIMEOUT_MS=1000 */ count(*) from `user`",
        "QueryTimeout": 1000,
        "Table": "`user`"
      }
    ]
  }
}
{
  "QueryType": "SELECT",
  "Original": "select /*vt+ QUERY_TIMEOUT_MS=1000 */ count(*) from user",
  "Instructions": {
    "OperatorType": "Aggregate",
    "Variant": "Ordered",
    "Aggregates": "count(0) AS count(*)",
    "Inputs": [
      {
        "OperatorType": "Route",
        "Variant": "SelectScatter",
        "Keyspace": {
          "Name": "user",
          "Sharded": true
        },
        "FieldQuery": "select count(*) from `user` where 1 != 1",
        "Query": "select /*vt+ QUERY_TIMEOUT_MS=1000 */ count(*) from `user`",
        "QueryTimeout": 1000,
        "Table": "`user`"
      }
    ]
  }
}

# select limit with timeout directive sets QueryTimeout in the route
"select /*vt+ QUERY_TIMEOUT_MS=1000 */ * from user limit 10"
{
  "QueryType": "SELECT",
  "Original": "select /*vt+ QUERY_TIMEOUT_MS=1000 */ * from user limit 10",
  "Instructions": {
    "OperatorType": "Limit",
    "Count": 10,
    "Inputs": [
      {
        "OperatorType": "Route",
        "Variant": "SelectScatter",
        "Keyspace": {
          "Name": "user",
          "Sharded": true
        },
        "FieldQuery": "select * from `user` where 1 != 1",
        "Query": "select /*vt+ QUERY_TIMEOUT_MS=1000 */ * from `user` limit :__upper_limit",
        "QueryTimeout": 1000,
        "Table": "`user`"
      }
    ]
  }
}
Gen4 plan same as above

# select with partial scatter directive
"select /*vt+ SCATTER_ERRORS_AS_WARNINGS */ * from user"
{
  "QueryType": "SELECT",
  "Original": "select /*vt+ SCATTER_ERRORS_AS_WARNINGS */ * from user",
  "Instructions": {
    "OperatorType": "Route",
    "Variant": "SelectScatter",
    "Keyspace": {
      "Name": "user",
      "Sharded": true
    },
    "FieldQuery": "select * from `user` where 1 != 1",
    "Query": "select /*vt+ SCATTER_ERRORS_AS_WARNINGS */ * from `user`",
    "ScatterErrorsAsWarnings": true,
    "Table": "`user`"
  }
}
Gen4 plan same as above

# select aggregation with partial scatter directive
"select /*vt+ SCATTER_ERRORS_AS_WARNINGS=1 */ count(*) from user"
{
  "QueryType": "SELECT",
  "Original": "select /*vt+ SCATTER_ERRORS_AS_WARNINGS=1 */ count(*) from user",
  "Instructions": {
    "OperatorType": "Aggregate",
    "Variant": "Ordered",
    "Aggregates": "count(0)",
    "Inputs": [
      {
        "OperatorType": "Route",
        "Variant": "SelectScatter",
        "Keyspace": {
          "Name": "user",
          "Sharded": true
        },
        "FieldQuery": "select count(*) from `user` where 1 != 1",
        "Query": "select /*vt+ SCATTER_ERRORS_AS_WARNINGS=1 */ count(*) from `user`",
        "ScatterErrorsAsWarnings": true,
        "Table": "`user`"
      }
    ]
  }
}
{
  "QueryType": "SELECT",
  "Original": "select /*vt+ SCATTER_ERRORS_AS_WARNINGS=1 */ count(*) from user",
  "Instructions": {
    "OperatorType": "Aggregate",
    "Variant": "Ordered",
    "Aggregates": "count(0) AS count(*)",
    "Inputs": [
      {
        "OperatorType": "Route",
        "Variant": "SelectScatter",
        "Keyspace": {
          "Name": "user",
          "Sharded": true
        },
        "FieldQuery": "select count(*) from `user` where 1 != 1",
        "Query": "select /*vt+ SCATTER_ERRORS_AS_WARNINGS=1 */ count(*) from `user`",
        "ScatterErrorsAsWarnings": true,
        "Table": "`user`"
      }
    ]
  }
}

# select aggregation with partial scatter directive - added comments to try to confuse the hint extraction
"/*VT_SPAN_CONTEXT=123*/select /*vt+ SCATTER_ERRORS_AS_WARNINGS=1 */ count(*) from user"
{
  "QueryType": "SELECT",
  "Original": "/*VT_SPAN_CONTEXT=123*/select /*vt+ SCATTER_ERRORS_AS_WARNINGS=1 */ count(*) from user",
  "Instructions": {
    "OperatorType": "Aggregate",
    "Variant": "Ordered",
    "Aggregates": "count(0)",
    "Inputs": [
      {
        "OperatorType": "Route",
        "Variant": "SelectScatter",
        "Keyspace": {
          "Name": "user",
          "Sharded": true
        },
        "FieldQuery": "select count(*) from `user` where 1 != 1",
        "Query": "select /*vt+ SCATTER_ERRORS_AS_WARNINGS=1 */ count(*) from `user`",
        "ScatterErrorsAsWarnings": true,
        "Table": "`user`"
      }
    ]
  }
}
{
  "QueryType": "SELECT",
  "Original": "/*VT_SPAN_CONTEXT=123*/select /*vt+ SCATTER_ERRORS_AS_WARNINGS=1 */ count(*) from user",
  "Instructions": {
    "OperatorType": "Aggregate",
    "Variant": "Ordered",
    "Aggregates": "count(0) AS count(*)",
    "Inputs": [
      {
        "OperatorType": "Route",
        "Variant": "SelectScatter",
        "Keyspace": {
          "Name": "user",
          "Sharded": true
        },
        "FieldQuery": "select count(*) from `user` where 1 != 1",
        "Query": "select /*vt+ SCATTER_ERRORS_AS_WARNINGS=1 */ count(*) from `user`",
        "ScatterErrorsAsWarnings": true,
        "Table": "`user`"
      }
    ]
  }
}

# select limit with partial scatter directive
"select /*vt+ SCATTER_ERRORS_AS_WARNINGS=1 */ * from user limit 10"
{
  "QueryType": "SELECT",
  "Original": "select /*vt+ SCATTER_ERRORS_AS_WARNINGS=1 */ * from user limit 10",
  "Instructions": {
    "OperatorType": "Limit",
    "Count": 10,
    "Inputs": [
      {
        "OperatorType": "Route",
        "Variant": "SelectScatter",
        "Keyspace": {
          "Name": "user",
          "Sharded": true
        },
        "FieldQuery": "select * from `user` where 1 != 1",
        "Query": "select /*vt+ SCATTER_ERRORS_AS_WARNINGS=1 */ * from `user` limit :__upper_limit",
        "ScatterErrorsAsWarnings": true,
        "Table": "`user`"
      }
    ]
  }
}
Gen4 plan same as above

# qualified '*' expression for simple route
"select user.* from user"
{
  "QueryType": "SELECT",
  "Original": "select user.* from user",
  "Instructions": {
    "OperatorType": "Route",
    "Variant": "SelectScatter",
    "Keyspace": {
      "Name": "user",
      "Sharded": true
    },
    "FieldQuery": "select `user`.* from `user` where 1 != 1",
    "Query": "select `user`.* from `user`",
    "Table": "`user`"
  }
}
Gen4 plan same as above

# fully qualified '*' expression for simple route
"select user.user.* from user.user"
{
  "QueryType": "SELECT",
  "Original": "select user.user.* from user.user",
  "Instructions": {
    "OperatorType": "Route",
    "Variant": "SelectScatter",
    "Keyspace": {
      "Name": "user",
      "Sharded": true
    },
    "FieldQuery": "select `user`.* from `user` where 1 != 1",
    "Query": "select `user`.* from `user`",
    "Table": "`user`"
  }
}
Gen4 plan same as above

# select * from authoritative table
"select * from authoritative"
{
  "QueryType": "SELECT",
  "Original": "select * from authoritative",
  "Instructions": {
    "OperatorType": "Route",
    "Variant": "SelectScatter",
    "Keyspace": {
      "Name": "user",
      "Sharded": true
    },
    "FieldQuery": "select user_id, col1, col2 from authoritative where 1 != 1",
    "Query": "select user_id, col1, col2 from authoritative",
    "Table": "authoritative"
  }
}
Gen4 plan same as above

# select * from join of authoritative tables
"select * from authoritative a join authoritative b on a.user_id=b.user_id"
{
  "QueryType": "SELECT",
  "Original": "select * from authoritative a join authoritative b on a.user_id=b.user_id",
  "Instructions": {
    "OperatorType": "Route",
    "Variant": "SelectScatter",
    "Keyspace": {
      "Name": "user",
      "Sharded": true
    },
    "FieldQuery": "select a.user_id as user_id, a.col1 as col1, a.col2 as col2, b.user_id as user_id, b.col1 as col1, b.col2 as col2 from authoritative as a join authoritative as b on a.user_id = b.user_id where 1 != 1",
    "Query": "select a.user_id as user_id, a.col1 as col1, a.col2 as col2, b.user_id as user_id, b.col1 as col1, b.col2 as col2 from authoritative as a join authoritative as b on a.user_id = b.user_id",
    "Table": "authoritative"
  }
}
{
  "QueryType": "SELECT",
  "Original": "select * from authoritative a join authoritative b on a.user_id=b.user_id",
  "Instructions": {
    "OperatorType": "Route",
    "Variant": "SelectScatter",
    "Keyspace": {
      "Name": "user",
      "Sharded": true
    },
    "FieldQuery": "select a.user_id as user_id, a.col1 as col1, a.col2 as col2, b.user_id as user_id, b.col1 as col1, b.col2 as col2 from authoritative as a, authoritative as b where 1 != 1",
    "Query": "select a.user_id as user_id, a.col1 as col1, a.col2 as col2, b.user_id as user_id, b.col1 as col1, b.col2 as col2 from authoritative as a, authoritative as b where a.user_id = b.user_id",
    "Table": "authoritative"
  }
}

# test table lookup failure for authoritative code path
"select a.* from authoritative"
"table a not found"
Gen4 error: Unknown table 'a'

# select * from qualified authoritative table
"select a.* from authoritative a"
{
  "QueryType": "SELECT",
  "Original": "select a.* from authoritative a",
  "Instructions": {
    "OperatorType": "Route",
    "Variant": "SelectScatter",
    "Keyspace": {
      "Name": "user",
      "Sharded": true
    },
    "FieldQuery": "select a.user_id, a.col1, a.col2 from authoritative as a where 1 != 1",
    "Query": "select a.user_id, a.col1, a.col2 from authoritative as a",
    "Table": "authoritative"
  }
}
Gen4 plan same as above

# select * from intermixing of authoritative table with non-authoritative results in no expansion
"select * from authoritative join user on authoritative.user_id=user.id"
{
  "QueryType": "SELECT",
  "Original": "select * from authoritative join user on authoritative.user_id=user.id",
  "Instructions": {
    "OperatorType": "Route",
    "Variant": "SelectScatter",
    "Keyspace": {
      "Name": "user",
      "Sharded": true
    },
    "FieldQuery": "select * from authoritative join `user` on authoritative.user_id = `user`.id where 1 != 1",
    "Query": "select * from authoritative join `user` on authoritative.user_id = `user`.id",
    "Table": "authoritative, `user`"
  }
}
{
  "QueryType": "SELECT",
  "Original": "select * from authoritative join user on authoritative.user_id=user.id",
  "Instructions": {
    "OperatorType": "Route",
    "Variant": "SelectScatter",
    "Keyspace": {
      "Name": "user",
      "Sharded": true
    },
    "FieldQuery": "select * from authoritative, `user` where 1 != 1",
    "Query": "select * from authoritative, `user` where authoritative.user_id = `user`.id",
    "Table": "`user`, authoritative"
  }
}

# select authoritative.* with intermixing still expands
"select user.id, a.*, user.col1 from authoritative a join user on a.user_id=user.id"
{
  "QueryType": "SELECT",
  "Original": "select user.id, a.*, user.col1 from authoritative a join user on a.user_id=user.id",
  "Instructions": {
    "OperatorType": "Route",
    "Variant": "SelectScatter",
    "Keyspace": {
      "Name": "user",
      "Sharded": true
    },
    "FieldQuery": "select `user`.id, a.user_id, a.col1, a.col2, `user`.col1 from authoritative as a join `user` on a.user_id = `user`.id where 1 != 1",
    "Query": "select `user`.id, a.user_id, a.col1, a.col2, `user`.col1 from authoritative as a join `user` on a.user_id = `user`.id",
    "Table": "authoritative, `user`"
  }
}
{
  "QueryType": "SELECT",
  "Original": "select user.id, a.*, user.col1 from authoritative a join user on a.user_id=user.id",
  "Instructions": {
    "OperatorType": "Route",
    "Variant": "SelectScatter",
    "Keyspace": {
      "Name": "user",
      "Sharded": true
    },
    "FieldQuery": "select `user`.id, a.user_id as user_id, a.col1 as col1, a.col2 as col2, `user`.col1 from authoritative as a, `user` where 1 != 1",
    "Query": "select `user`.id, a.user_id as user_id, a.col1 as col1, a.col2 as col2, `user`.col1 from authoritative as a, `user` where a.user_id = `user`.id",
    "Table": "`user`, authoritative"
  }
}

# auto-resolve anonymous columns for simple route
"select col from user join user_extra on user.id = user_extra.user_id"
{
  "QueryType": "SELECT",
  "Original": "select col from user join user_extra on user.id = user_extra.user_id",
  "Instructions": {
    "OperatorType": "Route",
    "Variant": "SelectScatter",
    "Keyspace": {
      "Name": "user",
      "Sharded": true
    },
    "FieldQuery": "select col from `user` join user_extra on `user`.id = user_extra.user_id where 1 != 1",
    "Query": "select col from `user` join user_extra on `user`.id = user_extra.user_id",
    "Table": "`user`, user_extra"
  }
}
{
  "QueryType": "SELECT",
  "Original": "select col from user join user_extra on user.id = user_extra.user_id",
  "Instructions": {
    "OperatorType": "Route",
    "Variant": "SelectScatter",
    "Keyspace": {
      "Name": "user",
      "Sharded": true
    },
    "FieldQuery": "select col from `user`, user_extra where 1 != 1",
    "Query": "select col from `user`, user_extra where `user`.id = user_extra.user_id",
    "Table": "`user`, user_extra"
  }
}

# Cannot auto-resolve for cross-shard joins
"select col from user join user_extra"
"symbol col not found"
Gen4 error: Column 'col' in field list is ambiguous

# Auto-resolve should work if unique vindex columns are referenced
"select id, user_id from user join user_extra"
{
  "QueryType": "SELECT",
  "Original": "select id, user_id from user join user_extra",
  "Instructions": {
    "OperatorType": "Join",
    "Variant": "Join",
    "JoinColumnIndexes": "-1,1",
    "TableName": "`user`_user_extra",
    "Inputs": [
      {
        "OperatorType": "Route",
        "Variant": "SelectScatter",
        "Keyspace": {
          "Name": "user",
          "Sharded": true
        },
        "FieldQuery": "select id from `user` where 1 != 1",
        "Query": "select id from `user`",
        "Table": "`user`"
      },
      {
        "OperatorType": "Route",
        "Variant": "SelectScatter",
        "Keyspace": {
          "Name": "user",
          "Sharded": true
        },
        "FieldQuery": "select user_id from user_extra where 1 != 1",
        "Query": "select user_id from user_extra",
        "Table": "user_extra"
      }
    ]
  }
}
Gen4 plan same as above

# database calls should be substituted
"select database() from dual"
{
  "QueryType": "SELECT",
  "Original": "select database() from dual",
  "Instructions": {
    "OperatorType": "Projection",
    "Columns": [
      "database()"
    ],
    "Expressions": [
      ":__vtdbname"
    ],
    "Inputs": [
      {
        "OperatorType": "SingleRow"
      }
    ]
  }
}
Gen4 plan same as above

# last_insert_id for unsharded route
"select last_insert_id() as x from main.unsharded"
{
  "QueryType": "SELECT",
  "Original": "select last_insert_id() as x from main.unsharded",
  "Instructions": {
    "OperatorType": "Route",
    "Variant": "SelectUnsharded",
    "Keyspace": {
      "Name": "main",
      "Sharded": false
    },
    "FieldQuery": "select :__lastInsertId as x from unsharded where 1 != 1",
    "Query": "select :__lastInsertId as x from unsharded",
    "Table": "unsharded"
  }
}
Gen4 plan same as above

# select from dual on unqualified keyspace
"select @@session.auto_increment_increment from dual"
{
  "QueryType": "SELECT",
  "Original": "select @@session.auto_increment_increment from dual",
  "Instructions": {
    "OperatorType": "Route",
    "Variant": "SelectReference",
    "Keyspace": {
      "Name": "main",
      "Sharded": false
    },
    "FieldQuery": "select @@session.auto_increment_increment from dual where 1 != 1",
    "Query": "select @@session.auto_increment_increment from dual",
    "Table": "dual"
  }
}
Gen4 plan same as above

# select from pinned table
"select * from pin_test"
{
  "QueryType": "SELECT",
  "Original": "select * from pin_test",
  "Instructions": {
    "OperatorType": "Route",
    "Variant": "SelectEqualUnique",
    "Keyspace": {
      "Name": "user",
      "Sharded": true
    },
    "FieldQuery": "select * from pin_test where 1 != 1",
    "Query": "select * from pin_test",
    "Table": "pin_test",
    "Values": [
      "\ufffd"
    ],
    "Vindex": "binary"
  }
}
Gen4 plan same as above

# select from dual on sharded keyspace
"select @@session.auto_increment_increment from user.dual"
{
  "QueryType": "SELECT",
  "Original": "select @@session.auto_increment_increment from user.dual",
  "Instructions": {
    "OperatorType": "Route",
    "Variant": "SelectReference",
    "Keyspace": {
      "Name": "user",
      "Sharded": true
    },
    "FieldQuery": "select @@session.auto_increment_increment from dual where 1 != 1",
    "Query": "select @@session.auto_increment_increment from dual",
    "Table": "dual"
  }
}
Gen4 plan same as above

# RHS route referenced
"select user_extra.id from user join user_extra"
{
  "QueryType": "SELECT",
  "Original": "select user_extra.id from user join user_extra",
  "Instructions": {
    "OperatorType": "Join",
    "Variant": "Join",
    "JoinColumnIndexes": "1",
    "TableName": "`user`_user_extra",
    "Inputs": [
      {
        "OperatorType": "Route",
        "Variant": "SelectScatter",
        "Keyspace": {
          "Name": "user",
          "Sharded": true
        },
        "FieldQuery": "select 1 from `user` where 1 != 1",
        "Query": "select 1 from `user`",
        "Table": "`user`"
      },
      {
        "OperatorType": "Route",
        "Variant": "SelectScatter",
        "Keyspace": {
          "Name": "user",
          "Sharded": true
        },
        "FieldQuery": "select user_extra.id from user_extra where 1 != 1",
        "Query": "select user_extra.id from user_extra",
        "Table": "user_extra"
      }
    ]
  }
}
Gen4 plan same as above

# Both routes referenced
"select user.col, user_extra.id from user join user_extra"
{
  "QueryType": "SELECT",
  "Original": "select user.col, user_extra.id from user join user_extra",
  "Instructions": {
    "OperatorType": "Join",
    "Variant": "Join",
    "JoinColumnIndexes": "-1,1",
    "TableName": "`user`_user_extra",
    "Inputs": [
      {
        "OperatorType": "Route",
        "Variant": "SelectScatter",
        "Keyspace": {
          "Name": "user",
          "Sharded": true
        },
        "FieldQuery": "select `user`.col from `user` where 1 != 1",
        "Query": "select `user`.col from `user`",
        "Table": "`user`"
      },
      {
        "OperatorType": "Route",
        "Variant": "SelectScatter",
        "Keyspace": {
          "Name": "user",
          "Sharded": true
        },
        "FieldQuery": "select user_extra.id from user_extra where 1 != 1",
        "Query": "select user_extra.id from user_extra",
        "Table": "user_extra"
      }
    ]
  }
}
Gen4 plan same as above

# Expression with single-route reference
"select user.col, user_extra.id + user_extra.col from user join user_extra"
{
  "QueryType": "SELECT",
  "Original": "select user.col, user_extra.id + user_extra.col from user join user_extra",
  "Instructions": {
    "OperatorType": "Join",
    "Variant": "Join",
    "JoinColumnIndexes": "-1,1",
    "TableName": "`user`_user_extra",
    "Inputs": [
      {
        "OperatorType": "Route",
        "Variant": "SelectScatter",
        "Keyspace": {
          "Name": "user",
          "Sharded": true
        },
        "FieldQuery": "select `user`.col from `user` where 1 != 1",
        "Query": "select `user`.col from `user`",
        "Table": "`user`"
      },
      {
        "OperatorType": "Route",
        "Variant": "SelectScatter",
        "Keyspace": {
          "Name": "user",
          "Sharded": true
        },
        "FieldQuery": "select user_extra.id + user_extra.col from user_extra where 1 != 1",
        "Query": "select user_extra.id + user_extra.col from user_extra",
        "Table": "user_extra"
      }
    ]
  }
}
Gen4 plan same as above

# Jumbled references
"select user.col, user_extra.id, user.col2 from user join user_extra"
{
  "QueryType": "SELECT",
  "Original": "select user.col, user_extra.id, user.col2 from user join user_extra",
  "Instructions": {
    "OperatorType": "Join",
    "Variant": "Join",
    "JoinColumnIndexes": "-1,1,-2",
    "TableName": "`user`_user_extra",
    "Inputs": [
      {
        "OperatorType": "Route",
        "Variant": "SelectScatter",
        "Keyspace": {
          "Name": "user",
          "Sharded": true
        },
        "FieldQuery": "select `user`.col, `user`.col2 from `user` where 1 != 1",
        "Query": "select `user`.col, `user`.col2 from `user`",
        "Table": "`user`"
      },
      {
        "OperatorType": "Route",
        "Variant": "SelectScatter",
        "Keyspace": {
          "Name": "user",
          "Sharded": true
        },
        "FieldQuery": "select user_extra.id from user_extra where 1 != 1",
        "Query": "select user_extra.id from user_extra",
        "Table": "user_extra"
      }
    ]
  }
}
Gen4 plan same as above

# Comments
"select /* comment */ user.col from user join user_extra"
{
  "QueryType": "SELECT",
  "Original": "select /* comment */ user.col from user join user_extra",
  "Instructions": {
    "OperatorType": "Join",
    "Variant": "Join",
    "JoinColumnIndexes": "-1",
    "TableName": "`user`_user_extra",
    "Inputs": [
      {
        "OperatorType": "Route",
        "Variant": "SelectScatter",
        "Keyspace": {
          "Name": "user",
          "Sharded": true
        },
        "FieldQuery": "select `user`.col from `user` where 1 != 1",
        "Query": "select /* comment */ `user`.col from `user`",
        "Table": "`user`"
      },
      {
        "OperatorType": "Route",
        "Variant": "SelectScatter",
        "Keyspace": {
          "Name": "user",
          "Sharded": true
        },
        "FieldQuery": "select 1 from user_extra where 1 != 1",
        "Query": "select /* comment */ 1 from user_extra",
        "Table": "user_extra"
      }
    ]
  }
}
Gen4 plan same as above

# for update
"select user.col from user join user_extra for update"
{
  "QueryType": "SELECT",
  "Original": "select user.col from user join user_extra for update",
  "Instructions": {
    "OperatorType": "Join",
    "Variant": "Join",
    "JoinColumnIndexes": "-1",
    "TableName": "`user`_user_extra",
    "Inputs": [
      {
        "OperatorType": "Route",
        "Variant": "SelectScatter",
        "Keyspace": {
          "Name": "user",
          "Sharded": true
        },
        "FieldQuery": "select `user`.col from `user` where 1 != 1",
        "Query": "select `user`.col from `user` for update",
        "Table": "`user`"
      },
      {
        "OperatorType": "Route",
        "Variant": "SelectScatter",
        "Keyspace": {
          "Name": "user",
          "Sharded": true
        },
        "FieldQuery": "select 1 from user_extra where 1 != 1",
        "Query": "select 1 from user_extra for update",
        "Table": "user_extra"
      }
    ]
  }
}
Gen4 plan same as above

# Field query should work for joins select bind vars
"select user.id, (select user.id+outm.m+unsharded.m from unsharded) from user join unsharded outm"
{
  "QueryType": "SELECT",
  "Original": "select user.id, (select user.id+outm.m+unsharded.m from unsharded) from user join unsharded outm",
  "Instructions": {
    "OperatorType": "Join",
    "Variant": "Join",
    "JoinColumnIndexes": "-1,1",
    "JoinVars": {
      "user_id": 0
    },
    "TableName": "`user`_unsharded",
    "Inputs": [
      {
        "OperatorType": "Route",
        "Variant": "SelectScatter",
        "Keyspace": {
          "Name": "user",
          "Sharded": true
        },
        "FieldQuery": "select `user`.id from `user` where 1 != 1",
        "Query": "select `user`.id from `user`",
        "Table": "`user`"
      },
      {
        "OperatorType": "Route",
        "Variant": "SelectUnsharded",
        "Keyspace": {
          "Name": "main",
          "Sharded": false
        },
        "FieldQuery": "select (select :user_id + outm.m + unsharded.m from unsharded where 1 != 1) from unsharded as outm where 1 != 1",
        "Query": "select (select :user_id + outm.m + unsharded.m from unsharded) from unsharded as outm",
        "Table": "unsharded"
      }
    ]
  }
}
Gen4 plan same as above

# Case preservation
"select user.Col, user_extra.Id from user join user_extra"
{
  "QueryType": "SELECT",
  "Original": "select user.Col, user_extra.Id from user join user_extra",
  "Instructions": {
    "OperatorType": "Join",
    "Variant": "Join",
    "JoinColumnIndexes": "-1,1",
    "TableName": "`user`_user_extra",
    "Inputs": [
      {
        "OperatorType": "Route",
        "Variant": "SelectScatter",
        "Keyspace": {
          "Name": "user",
          "Sharded": true
        },
        "FieldQuery": "select `user`.Col from `user` where 1 != 1",
        "Query": "select `user`.Col from `user`",
        "Table": "`user`"
      },
      {
        "OperatorType": "Route",
        "Variant": "SelectScatter",
        "Keyspace": {
          "Name": "user",
          "Sharded": true
        },
        "FieldQuery": "select user_extra.Id from user_extra where 1 != 1",
        "Query": "select user_extra.Id from user_extra",
        "Table": "user_extra"
      }
    ]
  }
}
Gen4 plan same as above

# syntax error
"the quick brown fox"
"syntax error at position 4 near 'the'"
Gen4 plan same as above

# Hex number is not treated as a simple value
"select * from user where id = 0x04"
{
  "QueryType": "SELECT",
  "Original": "select * from user where id = 0x04",
  "Instructions": {
    "OperatorType": "Route",
    "Variant": "SelectScatter",
    "Keyspace": {
      "Name": "user",
      "Sharded": true
    },
    "FieldQuery": "select * from `user` where 1 != 1",
    "Query": "select * from `user` where id = 0x04",
    "Table": "`user`"
  }
}
Gen4 plan same as above

# sharded limit offset
"select user_id from music order by user_id limit 10, 20"
{
  "QueryType": "SELECT",
  "Original": "select user_id from music order by user_id limit 10, 20",
  "Instructions": {
    "OperatorType": "Limit",
    "Count": 20,
    "Offset": 10,
    "Inputs": [
      {
        "OperatorType": "Route",
        "Variant": "SelectScatter",
        "Keyspace": {
          "Name": "user",
          "Sharded": true
        },
        "FieldQuery": "select user_id, weight_string(user_id) from music where 1 != 1",
        "OrderBy": "(0|1) ASC",
        "Query": "select user_id, weight_string(user_id) from music order by user_id asc limit :__upper_limit",
        "ResultColumns": 1,
        "Table": "music"
      }
    ]
  }
}
Gen4 plan same as above

# Sharding Key Condition in Parenthesis
"select * from user where name ='abc' AND (id = 4) limit 5"
{
  "QueryType": "SELECT",
  "Original": "select * from user where name ='abc' AND (id = 4) limit 5",
  "Instructions": {
    "OperatorType": "Route",
    "Variant": "SelectEqualUnique",
    "Keyspace": {
      "Name": "user",
      "Sharded": true
    },
    "FieldQuery": "select * from `user` where 1 != 1",
    "Query": "select * from `user` where `name` = 'abc' and id = 4 limit 5",
    "Table": "`user`",
    "Values": [
      4
    ],
    "Vindex": "user_index"
  }
}
Gen4 plan same as above

# Multiple parenthesized expressions
"select * from user where (id = 4) AND (name ='abc') limit 5"
{
  "QueryType": "SELECT",
  "Original": "select * from user where (id = 4) AND (name ='abc') limit 5",
  "Instructions": {
    "OperatorType": "Route",
    "Variant": "SelectEqualUnique",
    "Keyspace": {
      "Name": "user",
      "Sharded": true
    },
    "FieldQuery": "select * from `user` where 1 != 1",
    "Query": "select * from `user` where id = 4 and `name` = 'abc' limit 5",
    "Table": "`user`",
    "Values": [
      4
    ],
    "Vindex": "user_index"
  }
}
Gen4 plan same as above

# Multiple parenthesized expressions
"select * from user where (id = 4 and name ='abc') limit 5"
{
  "QueryType": "SELECT",
  "Original": "select * from user where (id = 4 and name ='abc') limit 5",
  "Instructions": {
    "OperatorType": "Route",
    "Variant": "SelectEqualUnique",
    "Keyspace": {
      "Name": "user",
      "Sharded": true
    },
    "FieldQuery": "select * from `user` where 1 != 1",
    "Query": "select * from `user` where id = 4 and `name` = 'abc' limit 5",
    "Table": "`user`",
    "Values": [
      4
    ],
    "Vindex": "user_index"
  }
}
Gen4 plan same as above

# Column Aliasing with Table.Column
"select user0_.col as col0_ from user user0_ where id = 1 order by user0_.col desc limit 2"
{
  "QueryType": "SELECT",
  "Original": "select user0_.col as col0_ from user user0_ where id = 1 order by user0_.col desc limit 2",
  "Instructions": {
    "OperatorType": "Route",
    "Variant": "SelectEqualUnique",
    "Keyspace": {
      "Name": "user",
      "Sharded": true
    },
    "FieldQuery": "select user0_.col as col0_ from `user` as user0_ where 1 != 1",
    "Query": "select user0_.col as col0_ from `user` as user0_ where id = 1 order by user0_.col desc limit 2",
    "Table": "`user`",
    "Values": [
      1
    ],
    "Vindex": "user_index"
  }
}
Gen4 plan same as above

# Column Aliasing with Column
"select user0_.col as col0_ from user user0_ where id = 1 order by col0_ desc limit 3"
{
  "QueryType": "SELECT",
  "Original": "select user0_.col as col0_ from user user0_ where id = 1 order by col0_ desc limit 3",
  "Instructions": {
    "OperatorType": "Route",
    "Variant": "SelectEqualUnique",
    "Keyspace": {
      "Name": "user",
      "Sharded": true
    },
    "FieldQuery": "select user0_.col as col0_ from `user` as user0_ where 1 != 1",
    "Query": "select user0_.col as col0_ from `user` as user0_ where id = 1 order by col0_ desc limit 3",
    "Table": "`user`",
    "Values": [
      1
    ],
    "Vindex": "user_index"
  }
}
Gen4 plan same as above

# Booleans and parenthesis
"select * from user where (id = 1) AND name = true limit 5"
{
  "QueryType": "SELECT",
  "Original": "select * from user where (id = 1) AND name = true limit 5",
  "Instructions": {
    "OperatorType": "Route",
    "Variant": "SelectEqualUnique",
    "Keyspace": {
      "Name": "user",
      "Sharded": true
    },
    "FieldQuery": "select * from `user` where 1 != 1",
    "Query": "select * from `user` where id = 1 and `name` = true limit 5",
    "Table": "`user`",
    "Values": [
      1
    ],
    "Vindex": "user_index"
  }
}
Gen4 plan same as above

# Column as boolean-ish
"select * from user where (id = 1) AND name limit 5"
{
  "QueryType": "SELECT",
  "Original": "select * from user where (id = 1) AND name limit 5",
  "Instructions": {
    "OperatorType": "Route",
    "Variant": "SelectEqualUnique",
    "Keyspace": {
      "Name": "user",
      "Sharded": true
    },
    "FieldQuery": "select * from `user` where 1 != 1",
    "Query": "select * from `user` where id = 1 and `name` limit 5",
    "Table": "`user`",
    "Values": [
      1
    ],
    "Vindex": "user_index"
  }
}
Gen4 plan same as above

# PK as fake boolean, and column as boolean-ish
"select * from user where (id = 5) AND name = true limit 5"
{
  "QueryType": "SELECT",
  "Original": "select * from user where (id = 5) AND name = true limit 5",
  "Instructions": {
    "OperatorType": "Route",
    "Variant": "SelectEqualUnique",
    "Keyspace": {
      "Name": "user",
      "Sharded": true
    },
    "FieldQuery": "select * from `user` where 1 != 1",
    "Query": "select * from `user` where id = 5 and `name` = true limit 5",
    "Table": "`user`",
    "Values": [
      5
    ],
    "Vindex": "user_index"
  }
}
Gen4 plan same as above

# top level subquery in select
"select a, (select col from user) from unsharded"
{
  "QueryType": "SELECT",
  "Original": "select a, (select col from user) from unsharded",
  "Instructions": {
    "OperatorType": "Subquery",
    "Variant": "PulloutValue",
    "PulloutVars": [
      "__sq_has_values1",
      "__sq1"
    ],
    "Inputs": [
      {
        "OperatorType": "Route",
        "Variant": "SelectScatter",
        "Keyspace": {
          "Name": "user",
          "Sharded": true
        },
        "FieldQuery": "select col from `user` where 1 != 1",
        "Query": "select col from `user`",
        "Table": "`user`"
      },
      {
        "OperatorType": "Route",
        "Variant": "SelectUnsharded",
        "Keyspace": {
          "Name": "main",
          "Sharded": false
        },
        "FieldQuery": "select a, :__sq1 from unsharded where 1 != 1",
        "Query": "select a, :__sq1 from unsharded",
        "Table": "unsharded"
      }
    ]
  }
}
{
  "QueryType": "SELECT",
  "Original": "select a, (select col from user) from unsharded",
  "Instructions": {
    "OperatorType": "Subquery",
    "Variant": "PulloutValue",
    "PulloutVars": [
      "__sq1"
    ],
    "Inputs": [
      {
        "OperatorType": "Route",
        "Variant": "SelectScatter",
        "Keyspace": {
          "Name": "user",
          "Sharded": true
        },
        "FieldQuery": "select col from `user` where 1 != 1",
        "Query": "select col from `user`",
        "Table": "`user`"
      },
      {
        "OperatorType": "Route",
        "Variant": "SelectUnsharded",
        "Keyspace": {
          "Name": "main",
          "Sharded": false
        },
        "FieldQuery": "select a, :__sq1 from unsharded where 1 != 1",
        "Query": "select a, :__sq1 from unsharded",
        "Table": "unsharded"
      }
    ]
  }
}

# sub-expression subquery in select
"select a, 1+(select col from user) from unsharded"
{
  "QueryType": "SELECT",
  "Original": "select a, 1+(select col from user) from unsharded",
  "Instructions": {
    "OperatorType": "Subquery",
    "Variant": "PulloutValue",
    "PulloutVars": [
      "__sq_has_values1",
      "__sq1"
    ],
    "Inputs": [
      {
        "OperatorType": "Route",
        "Variant": "SelectScatter",
        "Keyspace": {
          "Name": "user",
          "Sharded": true
        },
        "FieldQuery": "select col from `user` where 1 != 1",
        "Query": "select col from `user`",
        "Table": "`user`"
      },
      {
        "OperatorType": "Route",
        "Variant": "SelectUnsharded",
        "Keyspace": {
          "Name": "main",
          "Sharded": false
        },
        "FieldQuery": "select a, 1 + :__sq1 from unsharded where 1 != 1",
        "Query": "select a, 1 + :__sq1 from unsharded",
        "Table": "unsharded"
      }
    ]
  }
}
{
  "QueryType": "SELECT",
  "Original": "select a, 1+(select col from user) from unsharded",
  "Instructions": {
    "OperatorType": "Subquery",
    "Variant": "PulloutValue",
    "PulloutVars": [
      "__sq1"
    ],
    "Inputs": [
      {
        "OperatorType": "Route",
        "Variant": "SelectScatter",
        "Keyspace": {
          "Name": "user",
          "Sharded": true
        },
        "FieldQuery": "select col from `user` where 1 != 1",
        "Query": "select col from `user`",
        "Table": "`user`"
      },
      {
        "OperatorType": "Route",
        "Variant": "SelectUnsharded",
        "Keyspace": {
          "Name": "main",
          "Sharded": false
        },
        "FieldQuery": "select a, 1 + :__sq1 from unsharded where 1 != 1",
        "Query": "select a, 1 + :__sq1 from unsharded",
        "Table": "unsharded"
      }
    ]
  }
}

# select * from derived table expands specific columns
"select * from (select user.id id1, user_extra.id id2 from user join user_extra) as t"
{
  "QueryType": "SELECT",
  "Original": "select * from (select user.id id1, user_extra.id id2 from user join user_extra) as t",
  "Instructions": {
    "OperatorType": "SimpleProjection",
    "Columns": [
      0,
      1
    ],
    "Inputs": [
      {
        "OperatorType": "Join",
        "Variant": "Join",
        "JoinColumnIndexes": "-1,1",
        "TableName": "`user`_user_extra",
        "Inputs": [
          {
            "OperatorType": "Route",
            "Variant": "SelectScatter",
            "Keyspace": {
              "Name": "user",
              "Sharded": true
            },
            "FieldQuery": "select `user`.id as id1 from `user` where 1 != 1",
            "Query": "select `user`.id as id1 from `user`",
            "Table": "`user`"
          },
          {
            "OperatorType": "Route",
            "Variant": "SelectScatter",
            "Keyspace": {
              "Name": "user",
              "Sharded": true
            },
            "FieldQuery": "select user_extra.id as id2 from user_extra where 1 != 1",
            "Query": "select user_extra.id as id2 from user_extra",
            "Table": "user_extra"
          }
        ]
      }
    ]
  }
}
Gen4 plan same as above

# duplicate columns not allowed in derived table
"select * from (select user.id, user_extra.id from user join user_extra) as t"
"duplicate column names in subquery: id"
Gen4 error: Duplicate column name 'id'

# non-existent symbol in cross-shard derived table
"select t.col from (select user.id from user join user_extra) as t"
"symbol t.col not found in table or subquery"
Gen4 error: symbol t.col not found

# union with the same target shard
"select * from music where user_id = 1 union select * from user where id = 1"
{
  "QueryType": "SELECT",
  "Original": "select * from music where user_id = 1 union select * from user where id = 1",
  "Instructions": {
    "OperatorType": "Route",
    "Variant": "SelectEqualUnique",
    "Keyspace": {
      "Name": "user",
      "Sharded": true
    },
    "FieldQuery": "select * from music where 1 != 1 union select * from `user` where 1 != 1",
    "Query": "select * from music where user_id = 1 union select * from `user` where id = 1",
    "Table": "music",
    "Values": [
      1
    ],
    "Vindex": "user_index"
  }
}
Gen4 plan same as above

# union with the same target shard last_insert_id
"select *, last_insert_id() from music where user_id = 1 union select * from user where id = 1"
{
  "QueryType": "SELECT",
  "Original": "select *, last_insert_id() from music where user_id = 1 union select * from user where id = 1",
  "Instructions": {
    "OperatorType": "Route",
    "Variant": "SelectEqualUnique",
    "Keyspace": {
      "Name": "user",
      "Sharded": true
    },
    "FieldQuery": "select *, :__lastInsertId as `last_insert_id()` from music where 1 != 1 union select * from `user` where 1 != 1",
    "Query": "select *, :__lastInsertId as `last_insert_id()` from music where user_id = 1 union select * from `user` where id = 1",
    "Table": "music",
    "Values": [
      1
    ],
    "Vindex": "user_index"
  }
}
Gen4 plan same as above

# unsharded union in derived table
"select * from (select col1, col2 from unsharded where id = 1 union select col1, col2 from unsharded where id = 3) a"
{
  "QueryType": "SELECT",
  "Original": "select * from (select col1, col2 from unsharded where id = 1 union select col1, col2 from unsharded where id = 3) a",
  "Instructions": {
    "OperatorType": "Route",
    "Variant": "SelectUnsharded",
    "Keyspace": {
      "Name": "main",
      "Sharded": false
    },
    "FieldQuery": "select * from (select col1, col2 from unsharded where 1 != 1 union select col1, col2 from unsharded where 1 != 1) as a where 1 != 1",
    "Query": "select * from (select col1, col2 from unsharded where id = 1 union select col1, col2 from unsharded where id = 3) as a",
    "Table": "unsharded"
  }
}
{
  "QueryType": "SELECT",
  "Original": "select * from (select col1, col2 from unsharded where id = 1 union select col1, col2 from unsharded where id = 3) a",
  "Instructions": {
    "OperatorType": "Route",
    "Variant": "SelectUnsharded",
    "Keyspace": {
      "Name": "main",
      "Sharded": false
    },
    "FieldQuery": "select a.col1, a.col2 from (select col1, col2 from unsharded where 1 != 1 union select col1, col2 from unsharded where 1 != 1) as a where 1 != 1",
    "Query": "select a.col1, a.col2 from (select col1, col2 from unsharded where id = 1 union select col1, col2 from unsharded where id = 3) as a",
    "Table": "unsharded"
  }
}

# unsharded union in subquery
"select id, name from unsharded where id in (select id from unsharded where id = 1 union select id from unsharded where id = 3)"
{
  "QueryType": "SELECT",
  "Original": "select id, name from unsharded where id in (select id from unsharded where id = 1 union select id from unsharded where id = 3)",
  "Instructions": {
    "OperatorType": "Route",
    "Variant": "SelectUnsharded",
    "Keyspace": {
      "Name": "main",
      "Sharded": false
    },
    "FieldQuery": "select id, `name` from unsharded where 1 != 1",
    "Query": "select id, `name` from unsharded where id in (select id from unsharded where id = 1 union select id from unsharded where id = 3)",
    "Table": "unsharded"
  }
}
Gen4 plan same as above

"(select id from unsharded) union (select id from unsharded_auto) order by id limit 5"
{
  "QueryType": "SELECT",
  "Original": "(select id from unsharded) union (select id from unsharded_auto) order by id limit 5",
  "Instructions": {
    "OperatorType": "Route",
    "Variant": "SelectUnsharded",
    "Keyspace": {
      "Name": "main",
      "Sharded": false
    },
    "FieldQuery": "select id from unsharded where 1 != 1 union select id from unsharded_auto where 1 != 1",
    "Query": "select id from unsharded union select id from unsharded_auto order by id asc limit 5",
    "Table": "unsharded"
  }
}
Gen4 plan same as above

# unsharded union
"select id from unsharded union select id from unsharded_auto union select id from unsharded_auto where id in (132)"
{
  "QueryType": "SELECT",
  "Original": "select id from unsharded union select id from unsharded_auto union select id from unsharded_auto where id in (132)",
  "Instructions": {
    "OperatorType": "Route",
    "Variant": "SelectUnsharded",
    "Keyspace": {
      "Name": "main",
      "Sharded": false
    },
    "FieldQuery": "select id from unsharded where 1 != 1 union select id from unsharded_auto where 1 != 1 union select id from unsharded_auto where 1 != 1",
    "Query": "select id from unsharded union select id from unsharded_auto union select id from unsharded_auto where id in (132)",
    "Table": "unsharded"
  }
}
{
  "QueryType": "SELECT",
  "Original": "select id from unsharded union select id from unsharded_auto union select id from unsharded_auto where id in (132)",
  "Instructions": {
    "OperatorType": "Route",
    "Variant": "SelectUnsharded",
    "Keyspace": {
      "Name": "main",
      "Sharded": false
    },
    "FieldQuery": "select id from unsharded where 1 != 1 union all select id from unsharded_auto where 1 != 1 union select id from unsharded_auto where 1 != 1",
    "Query": "select id from unsharded union all select id from unsharded_auto union select id from unsharded_auto where id in (132)",
    "Table": "unsharded"
  }
}

# unsharded nested union
"(select id from unsharded union select id from unsharded_auto) union (select id from unsharded_auto union select name from unsharded)"
{
  "QueryType": "SELECT",
  "Original": "(select id from unsharded union select id from unsharded_auto) union (select id from unsharded_auto union select name from unsharded)",
  "Instructions": {
    "OperatorType": "Route",
    "Variant": "SelectUnsharded",
    "Keyspace": {
      "Name": "main",
      "Sharded": false
    },
    "FieldQuery": "select id from unsharded where 1 != 1 union select id from unsharded_auto where 1 != 1 union select id from unsharded_auto where 1 != 1 union select `name` from unsharded where 1 != 1",
    "Query": "select id from unsharded union select id from unsharded_auto union select id from unsharded_auto union select `name` from unsharded",
    "Table": "unsharded"
  }
}
Gen4 error: nesting of unions at the right-hand side is not yet supported

# unsharded nested union with limit
"(select id from unsharded order by id asc limit 1) union (select id from unsharded order by id desc limit 1) order by id asc limit 1"
{
  "QueryType": "SELECT",
  "Original": "(select id from unsharded order by id asc limit 1) union (select id from unsharded order by id desc limit 1) order by id asc limit 1",
  "Instructions": {
    "OperatorType": "Route",
    "Variant": "SelectUnsharded",
    "Keyspace": {
      "Name": "main",
      "Sharded": false
    },
    "FieldQuery": "(select id from unsharded where 1 != 1) union (select id from unsharded where 1 != 1)",
    "Query": "(select id from unsharded order by id asc limit 1) union (select id from unsharded order by id desc limit 1) order by id asc limit 1",
    "Table": "unsharded"
  }
}
Gen4 plan same as above

# routing rules: ensure directives are not lost
"select /*vt+ QUERY_TIMEOUT_MS=1000 */ * from route2"
{
  "QueryType": "SELECT",
  "Original": "select /*vt+ QUERY_TIMEOUT_MS=1000 */ * from route2",
  "Instructions": {
    "OperatorType": "Route",
    "Variant": "SelectUnsharded",
    "Keyspace": {
      "Name": "main",
      "Sharded": false
    },
    "FieldQuery": "select * from unsharded as route2 where 1 != 1",
    "Query": "select /*vt+ QUERY_TIMEOUT_MS=1000 */ * from unsharded as route2",
    "QueryTimeout": 1000,
    "Table": "unsharded"
  }
}
Gen4 plan same as above

# testing SingleRow Projection
"select 42"
{
  "QueryType": "SELECT",
  "Original": "select 42",
  "Instructions": {
    "OperatorType": "Projection",
    "Columns": [
      "42"
    ],
    "Expressions": [
      "INT64(42)"
    ],
    "Inputs": [
      {
        "OperatorType": "SingleRow"
      }
    ]
  }
}
Gen4 plan same as above

# don't filter on the vtgate
"select 42 from dual where false"
{
  "QueryType": "SELECT",
  "Original": "select 42 from dual where false",
  "Instructions": {
    "OperatorType": "Route",
    "Variant": "SelectReference",
    "Keyspace": {
      "Name": "main",
      "Sharded": false
    },
    "FieldQuery": "select 42 from dual where 1 != 1",
    "Query": "select 42 from dual where false",
    "Table": "dual"
  }
}
Gen4 plan same as above

# testing SingleRow Projection with arithmetics
"select 42+2"
{
  "QueryType": "SELECT",
  "Original": "select 42+2",
  "Instructions": {
    "OperatorType": "Projection",
    "Columns": [
      "42 + 2"
    ],
    "Expressions": [
      "INT64(42) + INT64(2)"
    ],
    "Inputs": [
      {
        "OperatorType": "SingleRow"
      }
    ]
  }
}
Gen4 plan same as above

# sql_calc_found_rows without limit
"select sql_calc_found_rows * from music where user_id = 1"
{
  "QueryType": "SELECT",
  "Original": "select sql_calc_found_rows * from music where user_id = 1",
  "Instructions": {
    "OperatorType": "Route",
    "Variant": "SelectEqualUnique",
    "Keyspace": {
      "Name": "user",
      "Sharded": true
    },
    "FieldQuery": "select * from music where 1 != 1",
    "Query": "select * from music where user_id = 1",
    "Table": "music",
    "Values": [
      1
    ],
    "Vindex": "user_index"
  }
}
Gen4 plan same as above

# sql_calc_found_rows with limit
"select sql_calc_found_rows * from music limit 100"
{
  "QueryType": "SELECT",
  "Original": "select sql_calc_found_rows * from music limit 100",
  "Instructions": {
    "OperatorType": "SQL_CALC_FOUND_ROWS",
    "Inputs": [
      {
        "OperatorType": "Limit",
        "Count": 100,
        "Inputs": [
          {
            "OperatorType": "Route",
            "Variant": "SelectScatter",
            "Keyspace": {
              "Name": "user",
              "Sharded": true
            },
            "FieldQuery": "select * from music where 1 != 1",
            "Query": "select * from music limit :__upper_limit",
            "Table": "music"
          }
        ]
      },
      {
        "OperatorType": "Aggregate",
        "Variant": "Ordered",
        "Aggregates": "count(0)",
        "Inputs": [
          {
            "OperatorType": "Route",
            "Variant": "SelectScatter",
            "Keyspace": {
              "Name": "user",
              "Sharded": true
            },
            "FieldQuery": "select count(*) from music where 1 != 1",
            "Query": "select count(*) from music",
            "Table": "music"
          }
        ]
      }
    ]
  }
}
{
  "QueryType": "SELECT",
  "Original": "select sql_calc_found_rows * from music limit 100",
  "Instructions": {
    "OperatorType": "SQL_CALC_FOUND_ROWS",
    "Inputs": [
      {
        "OperatorType": "Limit",
        "Count": 100,
        "Inputs": [
          {
            "OperatorType": "Route",
            "Variant": "SelectScatter",
            "Keyspace": {
              "Name": "user",
              "Sharded": true
            },
            "FieldQuery": "select * from music where 1 != 1",
            "Query": "select * from music limit :__upper_limit",
            "Table": "music"
          }
        ]
      },
      {
        "OperatorType": "Aggregate",
        "Variant": "Ordered",
        "Aggregates": "count(0) AS count(*)",
        "Inputs": [
          {
            "OperatorType": "Route",
            "Variant": "SelectScatter",
            "Keyspace": {
              "Name": "user",
              "Sharded": true
            },
            "FieldQuery": "select count(*) from music where 1 != 1",
            "Query": "select count(*) from music",
            "Table": "music"
          }
        ]
      }
    ]
  }
}

# sql_calc_found_rows with SelectEqualUnique plans
"select sql_calc_found_rows * from music where user_id = 1 limit 2"
{
  "QueryType": "SELECT",
  "Original": "select sql_calc_found_rows * from music where user_id = 1 limit 2",
  "Instructions": {
    "OperatorType": "SQL_CALC_FOUND_ROWS",
    "Inputs": [
      {
        "OperatorType": "Route",
        "Variant": "SelectEqualUnique",
        "Keyspace": {
          "Name": "user",
          "Sharded": true
        },
        "FieldQuery": "select * from music where 1 != 1",
        "Query": "select * from music where user_id = 1 limit 2",
        "Table": "music",
        "Values": [
          1
        ],
        "Vindex": "user_index"
      },
      {
        "OperatorType": "Route",
        "Variant": "SelectEqualUnique",
        "Keyspace": {
          "Name": "user",
          "Sharded": true
        },
        "FieldQuery": "select count(*) from music where 1 != 1",
        "Query": "select count(*) from music where user_id = 1",
        "Table": "music",
        "Values": [
          1
        ],
        "Vindex": "user_index"
      }
    ]
  }
}
Gen4 plan same as above

# sql_calc_found_rows with group by and having
"select sql_calc_found_rows user_id, count(id) from music group by user_id having count(user_id) = 1 order by user_id limit 2"
{
  "QueryType": "SELECT",
  "Original": "select sql_calc_found_rows user_id, count(id) from music group by user_id having count(user_id) = 1 order by user_id limit 2",
  "Instructions": {
    "OperatorType": "SQL_CALC_FOUND_ROWS",
    "Inputs": [
      {
        "OperatorType": "Limit",
        "Count": 2,
        "Inputs": [
          {
            "OperatorType": "Route",
            "Variant": "SelectScatter",
            "Keyspace": {
              "Name": "user",
              "Sharded": true
            },
            "FieldQuery": "select user_id, count(id), weight_string(user_id) from music where 1 != 1 group by user_id",
            "OrderBy": "(0|2) ASC",
            "Query": "select user_id, count(id), weight_string(user_id) from music group by user_id having count(user_id) = 1 order by user_id asc limit :__upper_limit",
            "ResultColumns": 2,
            "Table": "music"
          }
        ]
      },
      {
        "OperatorType": "Aggregate",
        "Variant": "Ordered",
        "Aggregates": "count(0)",
        "Inputs": [
          {
            "OperatorType": "Route",
            "Variant": "SelectScatter",
            "Keyspace": {
              "Name": "user",
              "Sharded": true
            },
            "FieldQuery": "select count(*) from (select user_id, count(id) from music where 1 != 1 group by user_id) as t where 1 != 1",
            "Query": "select count(*) from (select user_id, count(id) from music group by user_id having count(user_id) = 1) as t",
            "Table": "music"
          }
        ]
      }
    ]
  }
}
{
  "QueryType": "SELECT",
  "Original": "select sql_calc_found_rows user_id, count(id) from music group by user_id having count(user_id) = 1 order by user_id limit 2",
  "Instructions": {
    "OperatorType": "SQL_CALC_FOUND_ROWS",
    "Inputs": [
      {
        "OperatorType": "Limit",
        "Count": 2,
        "Inputs": [
          {
            "OperatorType": "Route",
            "Variant": "SelectScatter",
            "Keyspace": {
              "Name": "user",
              "Sharded": true
            },
            "FieldQuery": "select user_id, count(id), weight_string(user_id) from music where 1 != 1 group by user_id",
            "OrderBy": "(0|2) ASC",
            "Query": "select user_id, count(id), weight_string(user_id) from music group by user_id having count(user_id) = 1 order by user_id asc limit :__upper_limit",
            "ResultColumns": 2,
            "Table": "music"
          }
        ]
      },
      {
        "OperatorType": "Aggregate",
        "Variant": "Ordered",
        "Aggregates": "count(0) AS count(*)",
        "Inputs": [
          {
            "OperatorType": "Route",
            "Variant": "SelectScatter",
            "Keyspace": {
              "Name": "user",
              "Sharded": true
            },
            "FieldQuery": "select count(*) from (select user_id, count(id) from music where 1 != 1 group by user_id) as t where 1 != 1",
            "Query": "select count(*) from (select user_id, count(id) from music group by user_id having count(user_id) = 1) as t",
            "Table": "music"
          }
        ]
      }
    ]
  }
}

# sql_calc_found_rows in sub queries
"select * from music where user_id IN (select sql_calc_found_rows * from music limit 10)"
"Incorrect usage/placement of 'SQL_CALC_FOUND_ROWS'"
Gen4 plan same as above

# sql_calc_found_rows in derived table
"select sql_calc_found_rows * from (select sql_calc_found_rows * from music limit 10) t limit 1"
"Incorrect usage/placement of 'SQL_CALC_FOUND_ROWS'"
Gen4 plan same as above

# select from unsharded keyspace into dumpfile
"select * from main.unsharded into Dumpfile 'x.txt'"
{
  "QueryType": "SELECT",
  "Original": "select * from main.unsharded into Dumpfile 'x.txt'",
  "Instructions": {
    "OperatorType": "Route",
    "Variant": "SelectUnsharded",
    "Keyspace": {
      "Name": "main",
      "Sharded": false
    },
    "FieldQuery": "select * from unsharded where 1 != 1",
    "Query": "select * from unsharded into dumpfile 'x.txt'",
    "Table": "unsharded"
  }
}
Gen4 plan same as above

# select from unsharded keyspace into outfile
"select * from main.unsharded into outfile 'x.txt' character set binary fields terminated by 'term' optionally enclosed by 'c' escaped by 'e' lines starting by 'a' terminated by '\\n'"
{
  "QueryType": "SELECT",
  "Original": "select * from main.unsharded into outfile 'x.txt' character set binary fields terminated by 'term' optionally enclosed by 'c' escaped by 'e' lines starting by 'a' terminated by '\\n'",
  "Instructions": {
    "OperatorType": "Route",
    "Variant": "SelectUnsharded",
    "Keyspace": {
      "Name": "main",
      "Sharded": false
    },
    "FieldQuery": "select * from unsharded where 1 != 1",
    "Query": "select * from unsharded into outfile 'x.txt' character set binary fields terminated by 'term' optionally enclosed by 'c' escaped by 'e' lines starting by 'a' terminated by '\\n'",
    "Table": "unsharded"
  }
}
Gen4 plan same as above

# select from unsharded keyspace into outfile s3
"select * from main.unsharded into outfile s3 'out_file_name' character set binary format csv header fields terminated by 'term' optionally enclosed by 'c' escaped by 'e' lines starting by 'a' terminated by '\n' manifest on overwrite off"
{
  "QueryType": "SELECT",
  "Original": "select * from main.unsharded into outfile s3 'out_file_name' character set binary format csv header fields terminated by 'term' optionally enclosed by 'c' escaped by 'e' lines starting by 'a' terminated by '\n' manifest on overwrite off",
  "Instructions": {
    "OperatorType": "Route",
    "Variant": "SelectUnsharded",
    "Keyspace": {
      "Name": "main",
      "Sharded": false
    },
    "FieldQuery": "select * from unsharded where 1 != 1",
    "Query": "select * from unsharded into outfile s3 'out_file_name' character set binary format csv header fields terminated by 'term' optionally enclosed by 'c' escaped by 'e' lines starting by 'a' terminated by '\\n' manifest on overwrite off",
    "Table": "unsharded"
  }
}
Gen4 plan same as above

# Union after into outfile is incorrect
"select id from user into outfile 'out_file_name' union all select id from music"
"syntax error at position 55 near 'union'"
Gen4 plan same as above

# Into outfile s3 in derived table is incorrect
"select id from (select id from user into outfile s3 'inner_outfile') as t2"
"syntax error at position 41 near 'into'"
Gen4 plan same as above

# Into outfile s3 in derived table with union incorrect
"select id from (select id from user into outfile s3 'inner_outfile' union select 1) as t2"
"syntax error at position 41 near 'into'"
Gen4 plan same as above

"select (select u.id from user as u where u.id = 1), a.id from user as a where a.id = 1"
{
  "QueryType": "SELECT",
  "Original": "select (select u.id from user as u where u.id = 1), a.id from user as a where a.id = 1",
  "Instructions": {
    "OperatorType": "Route",
    "Variant": "SelectEqualUnique",
    "Keyspace": {
      "Name": "user",
      "Sharded": true
    },
    "FieldQuery": "select (select u.id from `user` as u where 1 != 1), a.id from `user` as a where 1 != 1",
    "Query": "select (select u.id from `user` as u where u.id = 1), a.id from `user` as a where a.id = 1",
    "Table": "`user`",
    "Values": [
      1
    ],
    "Vindex": "user_index"
  }
}
Gen4 plan same as above

# Add two tables with the same column in a join
"select t.id, s.id from user t join user_extra s on t.id = s.user_id join unsharded"
{
  "QueryType": "SELECT",
  "Original": "select t.id, s.id from user t join user_extra s on t.id = s.user_id join unsharded",
  "Instructions": {
    "OperatorType": "Join",
    "Variant": "Join",
    "JoinColumnIndexes": "-1,-2",
    "TableName": "`user`, user_extra_unsharded",
    "Inputs": [
      {
        "OperatorType": "Route",
        "Variant": "SelectScatter",
        "Keyspace": {
          "Name": "user",
          "Sharded": true
        },
        "FieldQuery": "select t.id, s.id from `user` as t join user_extra as s on t.id = s.user_id where 1 != 1",
        "Query": "select t.id, s.id from `user` as t join user_extra as s on t.id = s.user_id",
        "Table": "`user`, user_extra"
      },
      {
        "OperatorType": "Route",
        "Variant": "SelectUnsharded",
        "Keyspace": {
          "Name": "main",
          "Sharded": false
        },
        "FieldQuery": "select 1 from unsharded where 1 != 1",
        "Query": "select 1 from unsharded",
        "Table": "unsharded"
      }
    ]
  }
}
{
  "QueryType": "SELECT",
  "Original": "select t.id, s.id from user t join user_extra s on t.id = s.user_id join unsharded",
  "Instructions": {
    "OperatorType": "Join",
    "Variant": "Join",
    "JoinColumnIndexes": "1,2",
    "TableName": "unsharded_`user`, user_extra",
    "Inputs": [
      {
        "OperatorType": "Route",
        "Variant": "SelectUnsharded",
        "Keyspace": {
          "Name": "main",
          "Sharded": false
        },
        "FieldQuery": "select 1 from unsharded where 1 != 1",
        "Query": "select 1 from unsharded",
        "Table": "unsharded"
      },
      {
        "OperatorType": "Route",
        "Variant": "SelectScatter",
        "Keyspace": {
          "Name": "user",
          "Sharded": true
        },
        "FieldQuery": "select t.id, s.id from `user` as t, user_extra as s where 1 != 1",
        "Query": "select t.id, s.id from `user` as t, user_extra as s where t.id = s.user_id",
        "Table": "`user`, user_extra"
      }
    ]
  }
}

"((((select 1))))"
{
  "QueryType": "SELECT",
  "Original": "((((select 1))))",
  "Instructions": {
    "OperatorType": "Projection",
    "Columns": [
      "1"
    ],
    "Expressions": [
      "INT64(1)"
    ],
    "Inputs": [
      {
        "OperatorType": "SingleRow"
      }
    ]
  }
}
Gen4 plan same as above

# Merging dual with user
"select 42, id from dual, user"
{
  "QueryType": "SELECT",
  "Original": "select 42, id from dual, user",
  "Instructions": {
    "OperatorType": "Join",
    "Variant": "Join",
    "JoinColumnIndexes": "-1,1",
    "TableName": "dual_`user`",
    "Inputs": [
      {
        "OperatorType": "Route",
        "Variant": "SelectReference",
        "Keyspace": {
          "Name": "main",
          "Sharded": false
        },
        "FieldQuery": "select 42 from dual where 1 != 1",
        "Query": "select 42 from dual",
        "Table": "dual"
      },
      {
        "OperatorType": "Route",
        "Variant": "SelectScatter",
        "Keyspace": {
          "Name": "user",
          "Sharded": true
        },
        "FieldQuery": "select id from `user` where 1 != 1",
        "Query": "select id from `user`",
        "Table": "`user`"
      }
    ]
  }
}
{
  "QueryType": "SELECT",
  "Original": "select 42, id from dual, user",
  "Instructions": {
    "OperatorType": "Route",
    "Variant": "SelectScatter",
    "Keyspace": {
      "Name": "main",
      "Sharded": false
    },
    "FieldQuery": "select 42, id from dual, `user` where 1 != 1",
    "Query": "select 42, id from dual, `user`",
    "Table": "`user`, dual"
  }
}

# Table named "dual" with a qualifier joined on user should not be merged
"select 42, user.id from main.dual, user"
{
  "QueryType": "SELECT",
  "Original": "select 42, user.id from main.dual, user",
  "Instructions": {
    "OperatorType": "Join",
    "Variant": "Join",
    "JoinColumnIndexes": "-1,1",
    "TableName": "dual_`user`",
    "Inputs": [
      {
        "OperatorType": "Route",
        "Variant": "SelectReference",
        "Keyspace": {
          "Name": "main",
          "Sharded": false
        },
        "FieldQuery": "select 42 from dual where 1 != 1",
        "Query": "select 42 from dual",
        "Table": "dual"
      },
      {
        "OperatorType": "Route",
        "Variant": "SelectScatter",
        "Keyspace": {
          "Name": "user",
          "Sharded": true
        },
        "FieldQuery": "select `user`.id from `user` where 1 != 1",
        "Query": "select `user`.id from `user`",
        "Table": "`user`"
      }
    ]
  }
}
Gen4 plan same as above

"select (select col from user limit 1) as a from user join user_extra order by a"
{
  "QueryType": "SELECT",
  "Original": "select (select col from user limit 1) as a from user join user_extra order by a",
  "Instructions": {
    "OperatorType": "Subquery",
    "Variant": "PulloutValue",
    "PulloutVars": [
      "__sq_has_values1",
      "__sq1"
    ],
    "Inputs": [
      {
        "OperatorType": "Limit",
        "Count": 1,
        "Inputs": [
          {
            "OperatorType": "Route",
            "Variant": "SelectScatter",
            "Keyspace": {
              "Name": "user",
              "Sharded": true
            },
            "FieldQuery": "select col from `user` where 1 != 1",
            "Query": "select col from `user` limit :__upper_limit",
            "Table": "`user`"
          }
        ]
      },
      {
        "OperatorType": "Join",
        "Variant": "Join",
        "JoinColumnIndexes": "-1",
        "TableName": "`user`_user_extra",
        "Inputs": [
          {
            "OperatorType": "Route",
            "Variant": "SelectScatter",
            "Keyspace": {
              "Name": "user",
              "Sharded": true
            },
            "FieldQuery": "select :__sq1 as a, weight_string(:__sq1) from `user` where 1 != 1",
            "OrderBy": "(0|1) ASC",
            "Query": "select :__sq1 as a, weight_string(:__sq1) from `user` order by a asc",
            "ResultColumns": 1,
            "Table": "`user`"
          },
          {
            "OperatorType": "Route",
            "Variant": "SelectScatter",
            "Keyspace": {
              "Name": "user",
              "Sharded": true
            },
            "FieldQuery": "select 1 from user_extra where 1 != 1",
            "Query": "select 1 from user_extra",
            "Table": "user_extra"
          }
        ]
      }
    ]
  }
}
{
  "QueryType": "SELECT",
  "Original": "select (select col from user limit 1) as a from user join user_extra order by a",
  "Instructions": {
    "OperatorType": "Subquery",
    "Variant": "PulloutValue",
    "PulloutVars": [
      "__sq1"
    ],
    "Inputs": [
      {
        "OperatorType": "Limit",
        "Count": 1,
        "Inputs": [
          {
            "OperatorType": "Route",
            "Variant": "SelectScatter",
            "Keyspace": {
              "Name": "user",
              "Sharded": true
            },
            "FieldQuery": "select col from `user` where 1 != 1",
            "Query": "select col from `user` limit :__upper_limit",
            "Table": "`user`"
          }
        ]
      },
      {
        "OperatorType": "Join",
        "Variant": "Join",
        "JoinColumnIndexes": "-1",
        "TableName": "`user`_user_extra",
        "Inputs": [
          {
            "OperatorType": "Route",
            "Variant": "SelectScatter",
            "Keyspace": {
              "Name": "user",
              "Sharded": true
            },
            "FieldQuery": "select :__sq1 as a, weight_string(:__sq1) from `user` where 1 != 1",
            "OrderBy": "(0|1) ASC",
            "Query": "select :__sq1 as a, weight_string(:__sq1) from `user` order by a asc",
            "Table": "`user`"
          },
          {
            "OperatorType": "Route",
            "Variant": "SelectScatter",
            "Keyspace": {
              "Name": "user",
              "Sharded": true
            },
            "FieldQuery": "select 1 from user_extra where 1 != 1",
            "Query": "select 1 from user_extra",
            "Table": "user_extra"
          }
        ]
      }
    ]
  }
}

"select t.a from (select (select col from user limit 1) as a from user join user_extra) t"
{
  "QueryType": "SELECT",
  "Original": "select t.a from (select (select col from user limit 1) as a from user join user_extra) t",
  "Instructions": {
    "OperatorType": "SimpleProjection",
    "Columns": [
      0
    ],
    "Inputs": [
      {
        "OperatorType": "Subquery",
        "Variant": "PulloutValue",
        "PulloutVars": [
          "__sq_has_values1",
          "__sq1"
        ],
        "Inputs": [
          {
            "OperatorType": "Limit",
            "Count": 1,
            "Inputs": [
              {
                "OperatorType": "Route",
                "Variant": "SelectScatter",
                "Keyspace": {
                  "Name": "user",
                  "Sharded": true
                },
                "FieldQuery": "select col from `user` where 1 != 1",
                "Query": "select col from `user` limit :__upper_limit",
                "Table": "`user`"
              }
            ]
          },
          {
            "OperatorType": "Join",
            "Variant": "Join",
            "JoinColumnIndexes": "-1",
            "TableName": "`user`_user_extra",
            "Inputs": [
              {
                "OperatorType": "Route",
                "Variant": "SelectScatter",
                "Keyspace": {
                  "Name": "user",
                  "Sharded": true
                },
                "FieldQuery": "select :__sq1 as a from `user` where 1 != 1",
                "Query": "select :__sq1 as a from `user`",
                "Table": "`user`"
              },
              {
                "OperatorType": "Route",
                "Variant": "SelectScatter",
                "Keyspace": {
                  "Name": "user",
                  "Sharded": true
                },
                "FieldQuery": "select 1 from user_extra where 1 != 1",
                "Query": "select 1 from user_extra",
                "Table": "user_extra"
              }
            ]
          }
        ]
      }
    ]
  }
}
{
  "QueryType": "SELECT",
  "Original": "select t.a from (select (select col from user limit 1) as a from user join user_extra) t",
  "Instructions": {
    "OperatorType": "SimpleProjection",
    "Columns": [
      0
    ],
    "Inputs": [
      {
        "OperatorType": "Subquery",
        "Variant": "PulloutValue",
        "PulloutVars": [
          "__sq1"
        ],
        "Inputs": [
          {
            "OperatorType": "Limit",
            "Count": 1,
            "Inputs": [
              {
                "OperatorType": "Route",
                "Variant": "SelectScatter",
                "Keyspace": {
                  "Name": "user",
                  "Sharded": true
                },
                "FieldQuery": "select col from `user` where 1 != 1",
                "Query": "select col from `user` limit :__upper_limit",
                "Table": "`user`"
              }
            ]
          },
          {
            "OperatorType": "Join",
            "Variant": "Join",
            "JoinColumnIndexes": "-1",
            "TableName": "`user`_user_extra",
            "Inputs": [
              {
                "OperatorType": "Route",
                "Variant": "SelectScatter",
                "Keyspace": {
                  "Name": "user",
                  "Sharded": true
                },
                "FieldQuery": "select :__sq1 as a from `user` where 1 != 1",
                "Query": "select :__sq1 as a from `user`",
                "Table": "`user`"
              },
              {
                "OperatorType": "Route",
                "Variant": "SelectScatter",
                "Keyspace": {
                  "Name": "user",
                  "Sharded": true
                },
                "FieldQuery": "select 1 from user_extra where 1 != 1",
                "Query": "select 1 from user_extra",
                "Table": "user_extra"
              }
            ]
          }
        ]
      }
    ]
  }
}

"select (select col from user where user_extra.id = 4 limit 1) as a from user join user_extra"
"unsupported: cross-shard correlated subquery"
Gen4 plan same as above

<<<<<<< HEAD
"select col from user where exists(select user_id from user_extra where user_id = 3 and user_id < user.id)"
"unsupported: cross-shard correlated subquery"
{
  "QueryType": "SELECT",
  "Original": "select col from user where exists(select user_id from user_extra where user_id = 3 and user_id \u003c user.id)",
  "Instructions": {
    "OperatorType": "SemiJoin",
    "JoinVars": {
      "user_id": 0
    },
    "ProjectedIndexes": "-2",
    "TableName": "`user`_user_extra",
    "Inputs": [
      {
        "OperatorType": "Route",
        "Variant": "SelectScatter",
        "Keyspace": {
          "Name": "user",
          "Sharded": true
        },
        "FieldQuery": "select `user`.id, col from `user` where 1 != 1",
        "Query": "select `user`.id, col from `user`",
        "Table": "`user`"
      },
      {
        "OperatorType": "Route",
        "Variant": "SelectEqualUnique",
        "Keyspace": {
          "Name": "user",
          "Sharded": true
        },
        "FieldQuery": "select 1 from user_extra where 1 != 1",
        "Query": "select 1 from user_extra where user_id = 3 and user_id \u003c :user_id",
        "Table": "user_extra",
        "Values": [
          3
        ],
        "Vindex": "user_index"
      }
    ]
  }
}
=======
# plan test for a natural character set string
"select N'string' from dual"
{
  "QueryType": "SELECT",
  "Original": "select N'string' from dual",
  "Instructions": {
    "OperatorType": "Route",
    "Variant": "SelectReference",
    "Keyspace": {
      "Name": "main",
      "Sharded": false
    },
    "FieldQuery": "select N'string' from dual where 1 != 1",
    "Query": "select N'string' from dual",
    "Table": "dual"
  }
}
Gen4 plan same as above
>>>>>>> 89e72886
<|MERGE_RESOLUTION|>--- conflicted
+++ resolved
@@ -2477,7 +2477,25 @@
 "unsupported: cross-shard correlated subquery"
 Gen4 plan same as above
 
-<<<<<<< HEAD
+# plan test for a natural character set string
+"select N'string' from dual"
+{
+  "QueryType": "SELECT",
+  "Original": "select N'string' from dual",
+  "Instructions": {
+    "OperatorType": "Route",
+    "Variant": "SelectReference",
+    "Keyspace": {
+      "Name": "main",
+      "Sharded": false
+    },
+    "FieldQuery": "select N'string' from dual where 1 != 1",
+    "Query": "select N'string' from dual",
+    "Table": "dual"
+  }
+}
+Gen4 plan same as above
+
 "select col from user where exists(select user_id from user_extra where user_id = 3 and user_id < user.id)"
 "unsupported: cross-shard correlated subquery"
 {
@@ -2519,24 +2537,4 @@
       }
     ]
   }
-}
-=======
-# plan test for a natural character set string
-"select N'string' from dual"
-{
-  "QueryType": "SELECT",
-  "Original": "select N'string' from dual",
-  "Instructions": {
-    "OperatorType": "Route",
-    "Variant": "SelectReference",
-    "Keyspace": {
-      "Name": "main",
-      "Sharded": false
-    },
-    "FieldQuery": "select N'string' from dual where 1 != 1",
-    "Query": "select N'string' from dual",
-    "Table": "dual"
-  }
-}
-Gen4 plan same as above
->>>>>>> 89e72886
+}