/*
Copyright 2019 The Vitess Authors.

Licensed under the Apache License, Version 2.0 (the "License");
you may not use this file except in compliance with the License.
You may obtain a copy of the License at

    http://www.apache.org/licenses/LICENSE-2.0

Unless required by applicable law or agreed to in writing, software
distributed under the License is distributed on an "AS IS" BASIS,
WITHOUT WARRANTIES OR CONDITIONS OF ANY KIND, either express or implied.
See the License for the specific language governing permissions and
limitations under the License.
*/

package vtgate

import (
	"fmt"
	"sync"

	"github.com/golang/protobuf/proto"
	"vitess.io/vitess/go/vt/vterrors"

	querypb "vitess.io/vitess/go/vt/proto/query"
	topodatapb "vitess.io/vitess/go/vt/proto/topodata"
	vtgatepb "vitess.io/vitess/go/vt/proto/vtgate"
	vtrpcpb "vitess.io/vitess/go/vt/proto/vtrpc"
)

// SafeSession is a mutex-protected version of the Session.
// It is thread-safe if each thread only accesses one shard.
// (the use pattern is 'Find', if not found, then 'AppendOrUpdate',
// for a single shard)
type SafeSession struct {
	mu              sync.Mutex
	mustRollback    bool
	autocommitState autocommitState
	commitOrder     vtgatepb.CommitOrder
	*vtgatepb.Session
}

// autocommitState keeps track of whether a single round-trip
// commit to vttablet is possible. It starts as autocommitable
// if we started a transaction because of the autocommit flag
// being set. Otherwise, it starts as notAutocommitable.
// If execute is recursively called using the same session,
// like from a vindex, we will already be in a transaction,
// and this should cause the state to become notAutocommitable.
//
// SafeSession lets you request a commit token, which will
// be issued if the state is autocommitable,
// implying that no intermediate transactions were started.
// If so, the state transitions to autocommited, which is terminal.
// If the token is successfully issued, the caller has to perform
// the commit. If a token cannot be issued, then a traditional
// commit has to be performed at the outermost level where
// the autocommitable transition happened.
type autocommitState int

const (
	notAutocommittable = autocommitState(iota)
	autocommittable
	autocommitted
)

// NewSafeSession returns a new SafeSession based on the Session
func NewSafeSession(sessn *vtgatepb.Session) *SafeSession {
	if sessn == nil {
		sessn = &vtgatepb.Session{}
	}
	return &SafeSession{Session: sessn}
}

// NewAutocommitSession returns a SafeSession based on the original
// session, but with autocommit enabled.
func NewAutocommitSession(sessn *vtgatepb.Session) *SafeSession {
	newSession := proto.Clone(sessn).(*vtgatepb.Session)
	newSession.InTransaction = false
	newSession.ShardSessions = nil
	newSession.PreSessions = nil
	newSession.PostSessions = nil
	newSession.Autocommit = true
	newSession.Warnings = nil
	return NewSafeSession(newSession)
}

// ResetTx clears the session
func (session *SafeSession) ResetTx() {
	session.mu.Lock()
	defer session.mu.Unlock()
	session.mustRollback = false
	session.autocommitState = notAutocommittable
	session.Session.InTransaction = false
	session.commitOrder = vtgatepb.CommitOrder_NORMAL
	session.Savepoints = nil
	if !session.Session.InReservedConn {
		session.ShardSessions = nil
		session.PreSessions = nil
		session.PostSessions = nil
	}
}

// Reset clears the session
func (session *SafeSession) Reset() {
	session.mu.Lock()
	defer session.mu.Unlock()
	session.mustRollback = false
	session.autocommitState = notAutocommittable
	session.Session.InTransaction = false
	session.commitOrder = vtgatepb.CommitOrder_NORMAL
	session.Savepoints = nil
	session.ShardSessions = nil
	session.PreSessions = nil
	session.PostSessions = nil
}

// SetAutocommittable sets the state to autocommitable if true.
// Otherwise, it's notAutocommitable.
func (session *SafeSession) SetAutocommittable(flag bool) {
	session.mu.Lock()
	defer session.mu.Unlock()

	if session.autocommitState == autocommitted {
		// Unreachable.
		return
	}

	if flag {
		session.autocommitState = autocommittable
	} else {
		session.autocommitState = notAutocommittable
	}
}

// AutocommitApproval returns true if we can perform a single round-trip
// autocommit. If so, the caller is responsible for committing their
// transaction.
func (session *SafeSession) AutocommitApproval() bool {
	session.mu.Lock()
	defer session.mu.Unlock()

	if session.autocommitState == autocommitted {
		// Unreachable.
		return false
	}

	if session.autocommitState == autocommittable {
		session.autocommitState = autocommitted
		return true
	}
	return false
}

// SetCommitOrder sets the commit order.
func (session *SafeSession) SetCommitOrder(co vtgatepb.CommitOrder) {
	session.mu.Lock()
	defer session.mu.Unlock()
	session.commitOrder = co
}

// InTransaction returns true if we are in a transaction
func (session *SafeSession) InTransaction() bool {
	session.mu.Lock()
	defer session.mu.Unlock()
	return session.Session.InTransaction
}

// Find returns the transactionId and tabletAlias, if any, for a session
func (session *SafeSession) Find(keyspace, shard string, tabletType topodatapb.TabletType) (transactionID int64, reservedID int64, alias *topodatapb.TabletAlias) {
	session.mu.Lock()
	defer session.mu.Unlock()
	sessions := session.ShardSessions
	switch session.commitOrder {
	case vtgatepb.CommitOrder_PRE:
		sessions = session.PreSessions
	case vtgatepb.CommitOrder_POST:
		sessions = session.PostSessions
	}
	for _, shardSession := range sessions {
		if keyspace == shardSession.Target.Keyspace && tabletType == shardSession.Target.TabletType && shard == shardSession.Target.Shard {
			return shardSession.TransactionId, shardSession.ReservedId, shardSession.TabletAlias
		}
	}
	return 0, 0, nil
}

func addOrUpdate(shardSession *vtgatepb.Session_ShardSession, sessions []*vtgatepb.Session_ShardSession) ([]*vtgatepb.Session_ShardSession, error) {
	appendSession := true
	for i, sess := range sessions {
		targetedAtSameTablet := sess.Target.Keyspace == shardSession.Target.Keyspace &&
			sess.Target.TabletType == shardSession.Target.TabletType &&
			sess.Target.Shard == shardSession.Target.Shard
		if targetedAtSameTablet {
			if sess.TabletAlias.Cell != shardSession.TabletAlias.Cell || sess.TabletAlias.Uid != shardSession.TabletAlias.Uid {
				return nil, vterrors.New(vtrpcpb.Code_FAILED_PRECONDITION, "got a different alias for the same target")
			}
			// replace the old info with the new one
			sessions[i] = shardSession
			appendSession = false
			break
		}
	}
	if appendSession {
		sessions = append(sessions, shardSession)
	}

	return sessions, nil
}

// AppendOrUpdate adds a new ShardSession, or updates an existing one if one already exists for the given shard session
func (session *SafeSession) AppendOrUpdate(shardSession *vtgatepb.Session_ShardSession, txMode vtgatepb.TransactionMode) error {
	session.mu.Lock()
	defer session.mu.Unlock()

	if session.autocommitState == autocommitted {
		// Should be unreachable
		return vterrors.New(vtrpcpb.Code_INTERNAL, "BUG: SafeSession.AppendOrUpdate: unexpected autocommit state")
	}
	if !(session.Session.InTransaction || session.Session.InReservedConn) {
		// Should be unreachable
		return vterrors.New(vtrpcpb.Code_INTERNAL, "BUG: SafeSession.AppendOrUpdate: not in transaction and not in reserved connection")
	}
	session.autocommitState = notAutocommittable

	// Always append, in order for rollback to succeed.
	switch session.commitOrder {
	case vtgatepb.CommitOrder_NORMAL:
		newSessions, err := addOrUpdate(shardSession, session.ShardSessions)
		if err != nil {
			return err
		}
		session.ShardSessions = newSessions
		// isSingle is enforced only for normmal commit order operations.
		if session.isSingleDB(txMode) && len(session.ShardSessions) > 1 {
			session.mustRollback = true
			return vterrors.Errorf(vtrpcpb.Code_INVALID_ARGUMENT, "multi-db transaction attempted: %v", session.ShardSessions)
		}
	case vtgatepb.CommitOrder_PRE:
		newSessions, err := addOrUpdate(shardSession, session.PreSessions)
		if err != nil {
			return err
		}
		session.PreSessions = newSessions
	case vtgatepb.CommitOrder_POST:
		newSessions, err := addOrUpdate(shardSession, session.PostSessions)
		if err != nil {
			return err
		}
		session.PostSessions = newSessions
	default:
		// Should be unreachable
		return vterrors.Errorf(vtrpcpb.Code_INTERNAL, "BUG: SafeSession.AppendOrUpdate: unexpected commitOrder")
	}

	return nil
}

func (session *SafeSession) isSingleDB(txMode vtgatepb.TransactionMode) bool {
	return session.TransactionMode == vtgatepb.TransactionMode_SINGLE ||
		(session.TransactionMode == vtgatepb.TransactionMode_UNSPECIFIED && txMode == vtgatepb.TransactionMode_SINGLE)
}

// SetRollback sets the flag indicating that the transaction must be rolled back.
// The call is a no-op if the session is not in a transaction.
func (session *SafeSession) SetRollback() {
	session.mu.Lock()
	defer session.mu.Unlock()
	if session.Session.InTransaction {
		session.mustRollback = true
	}
}

// MustRollback returns true if the transaction must be rolled back.
func (session *SafeSession) MustRollback() bool {
	session.mu.Lock()
	defer session.mu.Unlock()
	return session.mustRollback
}

// RecordWarning stores the given warning in the session
func (session *SafeSession) RecordWarning(warning *querypb.QueryWarning) {
	session.mu.Lock()
	defer session.mu.Unlock()
	session.Session.Warnings = append(session.Session.Warnings, warning)
}

// ClearWarnings removes all the warnings from the session
func (session *SafeSession) ClearWarnings() {
	session.mu.Lock()
	defer session.mu.Unlock()
	session.Session.Warnings = nil
}

// SetUserDefinedVariable sets the user defined variable in the session.
func (session *SafeSession) SetUserDefinedVariable(key string, value *querypb.BindVariable) {
	session.mu.Lock()
	defer session.mu.Unlock()
	if session.UserDefinedVariables == nil {
		session.UserDefinedVariables = make(map[string]*querypb.BindVariable)
	}
	session.UserDefinedVariables[key] = value
}

// SetTargetString sets the target string in the session.
func (session *SafeSession) SetTargetString(target string) {
	session.mu.Lock()
	defer session.mu.Unlock()
	session.TargetString = target
}

//SetSystemVariable sets the system variable in th session.
func (session *SafeSession) SetSystemVariable(name string, expr string) {
	session.mu.Lock()
	defer session.mu.Unlock()
	if session.SystemVariables == nil {
		session.SystemVariables = make(map[string]string)
	}
	session.SystemVariables[name] = expr
}

//SetOptions sets the options
func (session *SafeSession) SetOptions(options *querypb.ExecuteOptions) {
	session.mu.Lock()
	defer session.mu.Unlock()
	session.Options = options
}

//StoreSavepoint stores the savepoint and release savepoint queries in the session
func (session *SafeSession) StoreSavepoint(sql string) {
	session.mu.Lock()
	defer session.mu.Unlock()
	session.Savepoints = append(session.Savepoints, sql)
}

//InReservedConn returns true if the session needs to execute on a dedicated connection
func (session *SafeSession) InReservedConn() bool {
	session.mu.Lock()
	defer session.mu.Unlock()
	return session.Session.InReservedConn
}

//SetReservedConn set the InReservedConn setting.
func (session *SafeSession) SetReservedConn(reservedConn bool) {
	session.mu.Lock()
	defer session.mu.Unlock()
	session.Session.InReservedConn = reservedConn
}

//SetPreQueries returns the prequeries that need to be run when reserving a connection
func (session *SafeSession) SetPreQueries() []string {
	session.mu.Lock()
	defer session.mu.Unlock()
	result := make([]string, len(session.SystemVariables))
	idx := 0
	for k, v := range session.SystemVariables {
		result[idx] = fmt.Sprintf("set @@%s = %s", k, v)
		idx++
	}
	return result
}

//SetLockSession sets the lock session.
func (session *SafeSession) SetLockSession(lockSession *vtgatepb.Session_ShardSession) {
	session.mu.Lock()
	defer session.mu.Unlock()
	session.LockSession = lockSession
}

//InLockSession returns whether locking is used on this session.
func (session *SafeSession) InLockSession() bool {
	session.mu.Lock()
	defer session.mu.Unlock()
	return session.LockSession != nil
}

//ResetLock resets the lock session
func (session *SafeSession) ResetLock() {
	session.mu.Lock()
	defer session.mu.Unlock()
	session.LockSession = nil
}

//ResetAll resets the shard sessions and lock session.
func (session *SafeSession) ResetAll() {
	session.mu.Lock()
	defer session.mu.Unlock()
	session.mustRollback = false
	session.autocommitState = notAutocommittable
	session.Session.InTransaction = false
	session.commitOrder = vtgatepb.CommitOrder_NORMAL
	session.Savepoints = nil
	session.ShardSessions = nil
	session.PreSessions = nil
	session.PostSessions = nil
	session.LockSession = nil
}

<<<<<<< HEAD
//GetOrCreateOptions will return the current options struct, or create one and return it if no-one exists
func (session *SafeSession) GetOrCreateOptions() *querypb.ExecuteOptions {
	if session.Session.Options == nil {
		session.Session.Options = &querypb.ExecuteOptions{}
	}
	return session.Session.Options
=======
//ResetShard reset the shard session for the provided tablet alias.
func (session *SafeSession) ResetShard(tabletAlias *topodatapb.TabletAlias) error {
	session.mu.Lock()
	defer session.mu.Unlock()

	// Always append, in order for rollback to succeed.
	switch session.commitOrder {
	case vtgatepb.CommitOrder_NORMAL:
		newSessions, err := removeShard(tabletAlias, session.ShardSessions)
		if err != nil {
			return err
		}
		session.ShardSessions = newSessions
	case vtgatepb.CommitOrder_PRE:
		newSessions, err := removeShard(tabletAlias, session.PreSessions)
		if err != nil {
			return err
		}
		session.PreSessions = newSessions
	case vtgatepb.CommitOrder_POST:
		newSessions, err := removeShard(tabletAlias, session.PostSessions)
		if err != nil {
			return err
		}
		session.PostSessions = newSessions
	default:
		// Should be unreachable
		return vterrors.Errorf(vtrpcpb.Code_INTERNAL, "BUG: SafeSession.ResetShard: unexpected commitOrder")
	}
	return nil
}

func removeShard(tabletAlias *topodatapb.TabletAlias, sessions []*vtgatepb.Session_ShardSession) ([]*vtgatepb.Session_ShardSession, error) {
	idx := -1
	for i, session := range sessions {
		if proto.Equal(session.TabletAlias, tabletAlias) {
			if session.TransactionId != 0 {
				return nil, vterrors.New(vtrpcpb.Code_INTERNAL, "BUG: SafeSession.ResetShard: in transaction")
			}
			idx = i
		}
	}
	if idx == -1 {
		return sessions, nil
	}
	return append(sessions[:idx], sessions[idx+1:]...), nil
>>>>>>> 1d74017b
}<|MERGE_RESOLUTION|>--- conflicted
+++ resolved
@@ -397,14 +397,6 @@
 	session.LockSession = nil
 }
 
-<<<<<<< HEAD
-//GetOrCreateOptions will return the current options struct, or create one and return it if no-one exists
-func (session *SafeSession) GetOrCreateOptions() *querypb.ExecuteOptions {
-	if session.Session.Options == nil {
-		session.Session.Options = &querypb.ExecuteOptions{}
-	}
-	return session.Session.Options
-=======
 //ResetShard reset the shard session for the provided tablet alias.
 func (session *SafeSession) ResetShard(tabletAlias *topodatapb.TabletAlias) error {
 	session.mu.Lock()
@@ -451,5 +443,12 @@
 		return sessions, nil
 	}
 	return append(sessions[:idx], sessions[idx+1:]...), nil
->>>>>>> 1d74017b
+}
+
+//GetOrCreateOptions will return the current options struct, or create one and return it if no-one exists
+func (session *SafeSession) GetOrCreateOptions() *querypb.ExecuteOptions {
+	if session.Session.Options == nil {
+		session.Session.Options = &querypb.ExecuteOptions{}
+	}
+	return session.Session.Options
 }