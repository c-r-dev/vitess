--- conflicted
+++ resolved
@@ -71,19 +71,11 @@
 			sel.SelectExprs = append(sel.SelectExprs, e)
 		}
 		return offset, nil
-<<<<<<< HEAD
-	case *join2:
-		cols := make([]int, len(expr))
-		var lhs, rhs []*sqlparser.AliasedExpr
-		lhsSolves := node.Left.Solves()
-		rhsSolves := node.Right.Solves()
-=======
 	case *joinV4:
 		cols := make([]int, len(expr))
 		var lhs, rhs []*sqlparser.AliasedExpr
 		lhsSolves := node.Left.ContainsTables()
 		rhsSolves := node.Right.ContainsTables()
->>>>>>> 35e41cd7
 		for i, e := range expr {
 			deps := semTable.Dependencies(e.Expr)
 			switch {
@@ -131,22 +123,14 @@
 	switch node := plan.(type) {
 	case *route:
 		sel := node.Select.(*sqlparser.Select)
-<<<<<<< HEAD
-		finalExpr := reorderExpression(exprs[0], node.solvedTables, semTable)
-=======
 		finalExpr := reorderExpression(exprs[0], node.tables, semTable)
->>>>>>> 35e41cd7
 		for i, expr := range exprs {
 			if i == 0 {
 				continue
 			}
 			finalExpr = &sqlparser.AndExpr{
 				Left:  finalExpr,
-<<<<<<< HEAD
-				Right: reorderExpression(expr, node.solvedTables, semTable),
-=======
 				Right: reorderExpression(expr, node.tables, semTable),
->>>>>>> 35e41cd7
 			}
 		}
 		if sel.Where != nil {
@@ -160,17 +144,10 @@
 			Expr: finalExpr,
 		}
 		return nil
-<<<<<<< HEAD
-	case *join2:
-		var lhs, rhs []sqlparser.Expr
-		lhsSolves := node.Left.Solves()
-		rhsSolves := node.Right.Solves()
-=======
 	case *joinV4:
 		var lhs, rhs []sqlparser.Expr
 		lhsSolves := node.Left.ContainsTables()
 		rhsSolves := node.Right.ContainsTables()
->>>>>>> 35e41cd7
 		for _, expr := range exprs {
 			deps := semTable.Dependencies(expr)
 			switch {
