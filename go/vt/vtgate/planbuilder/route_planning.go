--- conflicted
+++ resolved
@@ -301,164 +301,6 @@
 	return plan, nil
 }
 
-<<<<<<< HEAD
-func checkUnsupportedConstructs(sel *sqlparser.Select) error {
-	if sel.Distinct {
-		return semantics.Gen4NotSupportedF("DISTINCT")
-	}
-	if sel.GroupBy != nil {
-		return semantics.Gen4NotSupportedF("GROUP BY")
-	}
-	if sel.Having != nil {
-		return semantics.Gen4NotSupportedF("HAVING")
-	}
-	return nil
-}
-
-type (
-	joinTree interface {
-		// tables returns the table identifiers that are solved by this plan
-		tables() semantics.TableSet
-
-		// cost is simply the number of routes in the joinTree
-		cost() int
-
-		// creates a copy of the joinTree that can be updated without changing the original
-		clone() joinTree
-
-		pushOutputColumns([]*sqlparser.ColName, *semantics.SemTable) int
-	}
-	routeTable struct {
-		qtable *queryTable
-		vtable *vindexes.Table
-	}
-	routePlan struct {
-		routeOpCode engine.RouteOpcode
-		solved      semantics.TableSet
-		keyspace    *vindexes.Keyspace
-
-		// _tables contains all the tables that are solved by this plan.
-		// the tables also contain any predicates that only depend on that particular table
-		_tables routeTables
-
-		// predicates are the predicates evaluated by this plan
-		predicates []sqlparser.Expr
-
-		// vindex and vindexValues is set if a vindex will be used for this route.
-		vindex           vindexes.Vindex
-		vindexValues     []sqltypes.PlanValue
-		vindexPredicates []sqlparser.Expr
-
-		// here we store the possible vindexes we can use so that when we add predicates to the plan,
-		// we can quickly check if the new predicates enables any new vindex options
-		vindexPreds []*vindexPlusPredicates
-
-		// columns needed to feed other plans
-		columns []*sqlparser.ColName
-	}
-	joinPlan struct {
-		// columns needed to feed other plans
-		columns []int
-
-		// arguments that need to be copied from the LHS/RHS
-		vars map[string]int
-
-		lhs, rhs joinTree
-	}
-	routeTables []*routeTable
-)
-
-var _ joinTree = (*routePlan)(nil)
-var _ joinTree = (*joinPlan)(nil)
-
-// clone returns a copy of the struct with copies of slices,
-// so changing the the contents of them will not be reflected in the original
-func (rp *routePlan) clone() joinTree {
-	result := *rp
-	result.vindexPreds = make([]*vindexPlusPredicates, len(rp.vindexPreds))
-	for i, pred := range rp.vindexPreds {
-		// we do this to create a copy of the struct
-		p := *pred
-		result.vindexPreds[i] = &p
-	}
-	return &result
-}
-
-// tables implements the joinTree interface
-func (rp *routePlan) tables() semantics.TableSet {
-	return rp.solved
-}
-
-// cost implements the joinTree interface
-func (rp *routePlan) cost() int {
-	switch rp.routeOpCode {
-	case // these op codes will never be compared with each other - they are assigned by a rule and not a comparison
-		engine.SelectDBA,
-		engine.SelectNext,
-		engine.SelectNone,
-		engine.SelectReference,
-		engine.SelectUnsharded:
-		return 0
-	// TODO revisit these costs when more of the gen4 planner is done
-	case engine.SelectEqualUnique:
-		return 1
-	case engine.SelectEqual:
-		return 5
-	case engine.SelectIN:
-		return 10
-	case engine.SelectMultiEqual:
-		return 10
-	case engine.SelectScatter:
-		return 20
-	}
-	return 1
-}
-
-// vindexPlusPredicates is a struct used to store all the predicates that the vindex can be used to query
-type vindexPlusPredicates struct {
-	colVindex *vindexes.ColumnVindex
-	values    []sqltypes.PlanValue
-
-	// when we have the predicates found, we also know how to interact with this vindex
-	foundVindex vindexes.Vindex
-	opcode      engine.RouteOpcode
-	predicates  []sqlparser.Expr
-}
-
-// addPredicate adds these predicates added to it. if the predicates can help,
-// they will improve the routeOpCode
-func (rp *routePlan) addPredicate(predicates ...sqlparser.Expr) error {
-	if rp.canImprove() {
-		newVindexFound, err := rp.searchForNewVindexes(predicates)
-		if err != nil {
-			return err
-		}
-
-		// if we didn't open up any new vindex options, no need to enter here
-		if newVindexFound {
-			rp.pickBestAvailableVindex()
-		}
-	}
-
-	// any predicates that cover more than a single table need to be added here
-	rp.predicates = append(rp.predicates, predicates...)
-
-	return nil
-}
-
-// canImprove returns true if additional predicates could help improving this plan
-func (rp *routePlan) canImprove() bool {
-	return rp.routeOpCode != engine.SelectNone
-}
-
-func (rp *routePlan) isImpossibleIN(node *sqlparser.ComparisonExpr) bool {
-	switch nodeR := node.Right.(type) {
-	case sqlparser.ValTuple:
-		// WHERE col IN (null)
-		if len(nodeR) == 1 && sqlparser.IsNull(nodeR[0]) {
-			rp.routeOpCode = engine.SelectNone
-			return true
-=======
 func createSingleShardRoutePlan(sel *sqlparser.Select, rb *route) {
 	ast := rb.Select.(*sqlparser.Select)
 	ast.Distinct = sel.Distinct
@@ -469,9 +311,21 @@
 	for i, expr := range ast.SelectExprs {
 		if aliasedExpr, ok := expr.(*sqlparser.AliasedExpr); ok {
 			ast.SelectExprs[i] = removeQualifierFromColName(aliasedExpr)
->>>>>>> dcdd2542
-		}
-	}
+		}
+	}
+}
+
+func checkUnsupportedConstructs(sel *sqlparser.Select) error {
+	if sel.Distinct {
+		return semantics.Gen4NotSupportedF("DISTINCT")
+	}
+	if sel.GroupBy != nil {
+		return semantics.Gen4NotSupportedF("GROUP BY")
+	}
+	if sel.Having != nil {
+		return semantics.Gen4NotSupportedF("HAVING")
+	}
+	return nil
 }
 
 func pushJoinPredicate(exprs []sqlparser.Expr, tree joinTree, semTable *semantics.SemTable) (joinTree, error) {
