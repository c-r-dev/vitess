/*
Copyright 2022 The Vitess Authors.

Licensed under the Apache License, Version 2.0 (the "License");
you may not use this file except in compliance with the License.
You may obtain a copy of the License at

    http://www.apache.org/licenses/LICENSE-2.0

Unless required by applicable law or agreed to in writing, software
distributed under the License is distributed on an "AS IS" BASIS,
WITHOUT WARRANTIES OR CONDITIONS OF ANY KIND, either express or implied.
See the License for the specific language governing permissions and
limitations under the License.
*/

package newfeaturetest

import (
	"context"
	"os/exec"
	"testing"
	"time"

	"vitess.io/vitess/go/test/endtoend/cluster"
	"vitess.io/vitess/go/test/endtoend/reparent/utils"
	"vitess.io/vitess/go/vt/log"

	"github.com/stretchr/testify/assert"
	"github.com/stretchr/testify/require"
)

// PRS TESTS

// TestPRSForInitialization tests whether calling PRS in the beginning sets up the cluster properly or not
func TestPRSForInitialization(t *testing.T) {
	var tablets []*cluster.Vttablet
	clusterInstance := cluster.NewCluster("zone1", "localhost")
	keyspace := &cluster.Keyspace{Name: utils.KeyspaceName}
	// Start topo server
	err := clusterInstance.StartTopo()
	require.NoError(t, err)
	err = clusterInstance.TopoProcess.ManageTopoDir("mkdir", "/vitess/"+"zone1")
	require.NoError(t, err)
	for i := 0; i < 4; i++ {
		tablet := clusterInstance.NewVttabletInstance("replica", 100+i, "zone1")
		tablets = append(tablets, tablet)
	}

	shard := &cluster.Shard{Name: utils.ShardName}
	shard.Vttablets = tablets
	clusterInstance.VtTabletExtraArgs = []string{
		"-lock_tables_timeout", "5s",
		"-enable_semi_sync",
		"-init_populate_metadata",
		"-track_schema_versions=true",
	}

	// Initialize Cluster
	err = clusterInstance.SetupCluster(keyspace, []cluster.Shard{*shard})
	require.NoError(t, err)

	//Start MySql
	var mysqlCtlProcessList []*exec.Cmd
	for _, shard := range clusterInstance.Keyspaces[0].Shards {
		for _, tablet := range shard.Vttablets {
			log.Infof("Starting MySql for tablet %v", tablet.Alias)
			proc, err := tablet.MysqlctlProcess.StartProcess()
			require.NoError(t, err)
			mysqlCtlProcessList = append(mysqlCtlProcessList, proc)
		}
	}
	// Wait for mysql processes to start
	for _, proc := range mysqlCtlProcessList {
		if err := proc.Wait(); err != nil {
			t.Fatalf("Error starting mysql: %s", err.Error())
		}
	}

	for _, tablet := range tablets {
		// Start the tablet
		err = tablet.VttabletProcess.Setup()
		require.NoError(t, err)
	}
	for _, tablet := range tablets {
		err := tablet.VttabletProcess.WaitForTabletStatuses([]string{"SERVING", "NOT_SERVING"})
		require.NoError(t, err)
	}

	// Force the replica to reparent assuming that all the datasets are identical.
	res, err := utils.Prs(t, clusterInstance, tablets[0])
	require.NoError(t, err, res)

	utils.ValidateTopology(t, clusterInstance, true)
	// create Tables
	utils.RunSQL(context.Background(), t, "create table vt_insert_test (id bigint, msg varchar(64), primary key (id)) Engine=InnoDB", tablets[0])
	utils.CheckPrimaryTablet(t, clusterInstance, tablets[0])
	utils.ValidateTopology(t, clusterInstance, false)
	time.Sleep(100 * time.Millisecond) // wait for replication to catchup
	strArray := utils.GetShardReplicationPositions(t, clusterInstance, utils.KeyspaceName, utils.ShardName, true)
	assert.Equal(t, len(tablets), len(strArray))
	assert.Contains(t, strArray[0], "primary") // primary first
}

// ERS TESTS

// TestERSPromoteRdonly tests that we never end up promoting a rdonly instance as the primary
func TestERSPromoteRdonly(t *testing.T) {
	defer cluster.PanicHandler(t)
	clusterInstance := utils.SetupReparentCluster(t)
	defer utils.TeardownCluster(clusterInstance)
	tablets := clusterInstance.Keyspaces[0].Shards[0].Vttablets
	var err error

	err = clusterInstance.VtctlclientProcess.ExecuteCommand("ChangeTabletType", tablets[1].Alias, "rdonly")
	require.NoError(t, err)

	err = clusterInstance.VtctlclientProcess.ExecuteCommand("ChangeTabletType", tablets[2].Alias, "rdonly")
	require.NoError(t, err)

	utils.ConfirmReplication(t, tablets[0], tablets[1:])

	// Make the current primary agent and database unavailable.
	utils.StopTablet(t, tablets[0], true)

	// We expect this one to fail because we have ignored all the replicas and have only the rdonly's which should not be promoted
	out, err := utils.ErsIgnoreTablet(clusterInstance, nil, "30s", "30s", []*cluster.Vttablet{tablets[3]}, false)
	require.NotNil(t, err, out)

	out, err = clusterInstance.VtctlclientProcess.ExecuteCommandWithOutput("GetShard", utils.KeyspaceShard)
	require.NoError(t, err)
	require.Contains(t, out, `"uid": 101`, "the primary should still be 101 in the shard info")
}

// TestERSPreventCrossCellPromotion tests that we promote a replica in the same cell as the previous primary if prevent cross cell promotion flag is set
func TestERSPreventCrossCellPromotion(t *testing.T) {
	defer cluster.PanicHandler(t)
	clusterInstance := utils.SetupReparentCluster(t)
	defer utils.TeardownCluster(clusterInstance)
	tablets := clusterInstance.Keyspaces[0].Shards[0].Vttablets
	var err error

	// confirm that replication is going smoothly
	utils.ConfirmReplication(t, tablets[0], []*cluster.Vttablet{tablets[1], tablets[2], tablets[3]})

	// Make the current primary agent and database unavailable.
	utils.StopTablet(t, tablets[0], true)

	// We expect that tablets[2] will be promoted since it is in the same cell as the previous primary
	out, err := utils.ErsIgnoreTablet(clusterInstance, nil, "60s", "30s", []*cluster.Vttablet{tablets[1]}, true)
	require.NoError(t, err, out)

	newPrimary := utils.GetNewPrimary(t, clusterInstance)
	require.Equal(t, newPrimary.Alias, tablets[2].Alias, "tablets[2] should be the promoted primary")
}

// TestPullFromRdonly tests that if a rdonly tablet is the most advanced, then our promoted primary should have
// caught up to it by pulling transactions from it
func TestPullFromRdonly(t *testing.T) {
	defer cluster.PanicHandler(t)
	clusterInstance := utils.SetupReparentCluster(t)
	defer utils.TeardownCluster(clusterInstance)
	tablets := clusterInstance.Keyspaces[0].Shards[0].Vttablets
	var err error

	ctx := context.Background()
	// make tablets[1] a rdonly tablet.
	// rename tablet so that the test is not confusing
	rdonly := tablets[1]
	err = clusterInstance.VtctlclientProcess.ExecuteCommand("ChangeTabletType", rdonly.Alias, "rdonly")
	require.NoError(t, err)

	// confirm that all the tablets can replicate successfully right now
	utils.ConfirmReplication(t, tablets[0], []*cluster.Vttablet{rdonly, tablets[2], tablets[3]})

	// stop replication on the other two tablets
	err = clusterInstance.VtctlclientProcess.ExecuteCommand("StopReplication", tablets[2].Alias)
	require.NoError(t, err)
	err = clusterInstance.VtctlclientProcess.ExecuteCommand("StopReplication", tablets[3].Alias)
	require.NoError(t, err)

	// stop semi-sync on the primary so that any transaction now added does not require an ack
	utils.RunSQL(ctx, t, "SET GLOBAL rpl_semi_sync_master_enabled = false", tablets[0])

	// confirm that rdonly is able to replicate from our primary
	// This will also introduce a new transaction into the rdonly tablet which the other 2 replicas don't have
	insertVal := utils.ConfirmReplication(t, tablets[0], []*cluster.Vttablet{rdonly})

	// Make the current primary agent and database unavailable.
	utils.StopTablet(t, tablets[0], true)

	// start the replication back on the two tablets
	err = clusterInstance.VtctlclientProcess.ExecuteCommand("StartReplication", tablets[2].Alias)
	require.NoError(t, err)
	err = clusterInstance.VtctlclientProcess.ExecuteCommand("StartReplication", tablets[3].Alias)
	require.NoError(t, err)

	// check that tablets[2] and tablets[3] still only has 1 value
	err = utils.CheckCountOfInsertedValues(ctx, t, tablets[2], 1)
	require.NoError(t, err)
	err = utils.CheckCountOfInsertedValues(ctx, t, tablets[3], 1)
	require.NoError(t, err)

	// At this point we have successfully made our rdonly tablet more advanced than tablets[2] and tablets[3] without introducing errant GTIDs
	// We have simulated a network partition in which the primary and rdonly got isolated and then the primary went down leaving the rdonly most advanced

	// We expect that tablets[2] will be promoted since it is in the same cell as the previous primary
	// since we are preventing cross cell promotions
	// Also it must be fully caught up
	out, err := utils.ErsIgnoreTablet(clusterInstance, nil, "60s", "30s", nil, true)
	require.NoError(t, err, out)

	newPrimary := utils.GetNewPrimary(t, clusterInstance)
	require.Equal(t, newPrimary.Alias, tablets[2].Alias, "tablets[2] should be the promoted primary")

	// check that the new primary has the last transaction that only the rdonly had
	err = utils.CheckInsertedValues(ctx, t, newPrimary, insertVal)
	require.NoError(t, err)
}

// TestNoReplicationStatusAndReplicationStopped checks that ERS is able to fix
// replicas which do not have any replication status and also succeeds if the replication
// is stopped on the primary elect.
func TestNoReplicationStatusAndReplicationStopped(t *testing.T) {
	defer cluster.PanicHandler(t)
	clusterInstance := utils.SetupReparentCluster(t)
	defer utils.TeardownCluster(clusterInstance)
	tablets := clusterInstance.Keyspaces[0].Shards[0].Vttablets
	utils.ConfirmReplication(t, tablets[0], []*cluster.Vttablet{tablets[1], tablets[2], tablets[3]})

	err := clusterInstance.VtctlclientProcess.ExecuteCommand("ExecuteFetchAsDba", tablets[1].Alias, `STOP SLAVE; RESET SLAVE ALL`)
	require.NoError(t, err)
	err = clusterInstance.VtctlclientProcess.ExecuteCommand("ExecuteFetchAsDba", tablets[2].Alias, `STOP SLAVE;`)
	require.NoError(t, err)
	err = clusterInstance.VtctlclientProcess.ExecuteCommand("ExecuteFetchAsDba", tablets[3].Alias, `STOP SLAVE SQL_THREAD;`)
	require.NoError(t, err)
	// Run an additional command in the current primary which will only be acked by tablets[3] and be in its relay log.
	insertedVal := utils.ConfirmReplication(t, tablets[0], nil)
	// Failover to tablets[3]
	out, err := utils.Ers(clusterInstance, tablets[3], "60s", "30s")
	require.NoError(t, err, out)
<<<<<<< HEAD
	// Verify that the tablet has the inserted value
	err = utils.CheckInsertedValues(context.Background(), t, tablets[3], insertedVal)
	require.NoError(t, err)
	// Confirm that replication is setup correctly from tablets[3] to tablets[0]
	utils.ConfirmReplication(t, tablets[3], tablets[:1])
	// Confirm that tablets[2] which had replication stopped initially still has its replication stopped
	utils.CheckReplicationStatus(context.Background(), t, tablets[2], false, false)
=======
}

// TestERSForInitialization tests whether calling ERS in the beginning sets up the cluster properly or not
func TestERSForInitialization(t *testing.T) {
	var tablets []*cluster.Vttablet
	clusterInstance := cluster.NewCluster("zone1", "localhost")
	keyspace := &cluster.Keyspace{Name: utils.KeyspaceName}
	// Start topo server
	err := clusterInstance.StartTopo()
	require.NoError(t, err)
	err = clusterInstance.TopoProcess.ManageTopoDir("mkdir", "/vitess/"+"zone1")
	require.NoError(t, err)
	for i := 0; i < 4; i++ {
		tablet := clusterInstance.NewVttabletInstance("replica", 100+i, "zone1")
		tablets = append(tablets, tablet)
	}

	shard := &cluster.Shard{Name: utils.ShardName}
	shard.Vttablets = tablets
	clusterInstance.VtTabletExtraArgs = []string{
		"-lock_tables_timeout", "5s",
		"-enable_semi_sync",
		"-init_populate_metadata",
		"-track_schema_versions=true",
	}

	// Initialize Cluster
	err = clusterInstance.SetupCluster(keyspace, []cluster.Shard{*shard})
	require.NoError(t, err)

	//Start MySql
	var mysqlCtlProcessList []*exec.Cmd
	for _, shard := range clusterInstance.Keyspaces[0].Shards {
		for _, tablet := range shard.Vttablets {
			log.Infof("Starting MySql for tablet %v", tablet.Alias)
			proc, err := tablet.MysqlctlProcess.StartProcess()
			require.NoError(t, err)
			mysqlCtlProcessList = append(mysqlCtlProcessList, proc)
		}
	}
	// Wait for mysql processes to start
	for _, proc := range mysqlCtlProcessList {
		if err := proc.Wait(); err != nil {
			t.Fatalf("Error starting mysql: %s", err.Error())
		}
	}

	for _, tablet := range tablets {
		// Start the tablet
		err = tablet.VttabletProcess.Setup()
		require.NoError(t, err)
	}
	for _, tablet := range tablets {
		err := tablet.VttabletProcess.WaitForTabletStatuses([]string{"SERVING", "NOT_SERVING"})
		require.NoError(t, err)
	}

	// Force the replica to reparent assuming that all the datasets are identical.
	res, err := utils.Ers(clusterInstance, tablets[0], "60s", "30s")
	require.NoError(t, err, res)

	utils.ValidateTopology(t, clusterInstance, true)
	// create Tables
	utils.RunSQL(context.Background(), t, "create table vt_insert_test (id bigint, msg varchar(64), primary key (id)) Engine=InnoDB", tablets[0])
	utils.CheckPrimaryTablet(t, clusterInstance, tablets[0])
	utils.ValidateTopology(t, clusterInstance, false)
	time.Sleep(100 * time.Millisecond) // wait for replication to catchup
	strArray := utils.GetShardReplicationPositions(t, clusterInstance, utils.KeyspaceName, utils.ShardName, true)
	assert.Equal(t, len(tablets), len(strArray))
	assert.Contains(t, strArray[0], "primary") // primary first
	utils.ConfirmReplication(t, tablets[0], tablets[1:])
>>>>>>> ce4e8995
}<|MERGE_RESOLUTION|>--- conflicted
+++ resolved
@@ -239,7 +239,6 @@
 	// Failover to tablets[3]
 	out, err := utils.Ers(clusterInstance, tablets[3], "60s", "30s")
 	require.NoError(t, err, out)
-<<<<<<< HEAD
 	// Verify that the tablet has the inserted value
 	err = utils.CheckInsertedValues(context.Background(), t, tablets[3], insertedVal)
 	require.NoError(t, err)
@@ -247,7 +246,6 @@
 	utils.ConfirmReplication(t, tablets[3], tablets[:1])
 	// Confirm that tablets[2] which had replication stopped initially still has its replication stopped
 	utils.CheckReplicationStatus(context.Background(), t, tablets[2], false, false)
-=======
 }
 
 // TestERSForInitialization tests whether calling ERS in the beginning sets up the cluster properly or not
@@ -319,5 +317,4 @@
 	assert.Equal(t, len(tablets), len(strArray))
 	assert.Contains(t, strArray[0], "primary") // primary first
 	utils.ConfirmReplication(t, tablets[0], tablets[1:])
->>>>>>> ce4e8995
 }