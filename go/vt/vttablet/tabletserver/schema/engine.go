--- conflicted
+++ resolved
@@ -64,16 +64,13 @@
 	notifierMu  sync.Mutex
 	notifiers   map[string]notifier
 
-<<<<<<< HEAD
 	// SkipMetaCheck skips the metadata about the database and table information
 	SkipMetaCheck bool
 
 	// The following fields have their own synchronization
 	// and do not require locking mu.
-=======
 	historian *historian
 
->>>>>>> 17453158
 	conns *connpool.Pool
 	ticks *timer.Timer
 }
