--- conflicted
+++ resolved
@@ -17,14 +17,11 @@
 package mysql
 
 import (
-<<<<<<< HEAD
 	"fmt"
 	"math"
 	"strconv"
 	"strings"
 
-=======
->>>>>>> 8d0c1a9a
 	"vitess.io/vitess/go/sqltypes"
 	"vitess.io/vitess/go/vt/proto/vtrpc"
 	"vitess.io/vitess/go/vt/vterrors"
